--- conflicted
+++ resolved
@@ -8,11 +8,7 @@
 import weasyl.macro as m
 from weasyl.media import format_media_link
 import weasyl.middleware as mw
-<<<<<<< HEAD
-=======
-import weasyl.controllers.urls
 from weasyl import read_staff_yaml
->>>>>>> 13540478
 
 
 config = Configurator()
