--- conflicted
+++ resolved
@@ -117,15 +117,10 @@
 
 
 def offer(userid, submitid, otherid):
-<<<<<<< HEAD
-    query = d.execute("SELECT userid, rating, hidden, friends_only FROM submission WHERE submitid = %i",
-                      [submitid], options="single")
-=======
     query = d.engine.execute(
-        "SELECT userid, rating, settings FROM submission WHERE submitid = %(id)s",
+        "SELECT userid, rating, hidden, friends_only FROM submission WHERE submitid = %(id)s",
         id=submitid,
     ).first()
->>>>>>> e0bc9129
 
     if not query or query[2]:
         raise WeasylError("Unexpected")
