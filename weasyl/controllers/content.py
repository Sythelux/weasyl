from __future__ import absolute_import

import urlparse

from pyramid.httpexceptions import HTTPSeeOther
from pyramid.response import Response

from libweasyl import ratings
from libweasyl import staff
from libweasyl.text import slug_for

from weasyl import (
    character, comment, define, errorcode, folder, journal, macro, profile,
    report, searchtag, shout, submission, orm)
from weasyl.controllers.decorators import login_required, supports_json, token_checked
from weasyl.error import WeasylError


# Content submission functions
@login_required
def submit_(request):
    return Response(define.webpage(request.userid, "submit/submit.html"))


@login_required
def submit_visual_get_(request):
    form = request.web_input(title='', tags=[], description='', imageURL='', baseURL='')
    if form.baseURL:
        form.imageURL = urlparse.urljoin(form.baseURL, form.imageURL)

    return Response(define.webpage(request.userid, "submit/visual.html", [
        # Folders
        folder.select_list(request.userid, "drop/all"),
        # Subtypes
        [i for i in macro.MACRO_SUBCAT_LIST if 1000 <= i[0] < 2000],
        profile.get_user_ratings(request.userid),
        form,
    ]))


@login_required
@token_checked
def submit_visual_post_(request):
    form = request.web_input(submitfile="", thumbfile="", title="", folderid="",
                             subtype="", rating="", friends="", critique="", content="",
                             tags="", imageURL="")

    tags = searchtag.parse_tags(form.tags)

    if not define.config_read_bool("allow_submit"):
        raise WeasylError("FeatureDisabled")

    rating = ratings.CODE_MAP.get(define.get_int(form.rating))
    if not rating:
        raise WeasylError("ratingInvalid")

    s = orm.Submission()
    s.title = form.title
    s.rating = rating
    s.content = form.content
    s.folderid = define.get_int(form.folderid) or None
    s.subtype = define.get_int(form.subtype)

    submitid = submission.create_visual(
        request.userid, s, friends_only=form.friends, tags=tags,
        imageURL=form.imageURL, thumbfile=form.thumbfile, submitfile=form.submitfile,
        critique=form.critique, create_notifications=('nonotification' not in form))

    if 'customthumb' in form:
        raise HTTPSeeOther(location="/manage/thumbnail?submitid=%i" % (submitid,))
    else:
        raise HTTPSeeOther(location="/submission/%i/%s" % (submitid, slug_for(form.title)))


@login_required
def submit_literary_get_(request):
    return Response(define.webpage(request.userid, "submit/literary.html", [
        # Folders
        folder.select_list(request.userid, "drop/all"),
        # Subtypes
        [i for i in macro.MACRO_SUBCAT_LIST if 2000 <= i[0] < 3000],
        profile.get_user_ratings(request.userid),
    ]))


@login_required
@token_checked
def submit_literary_post_(request):
    form = request.web_input(submitfile="", coverfile="boop", thumbfile="", title="",
                             folderid="", subtype="", rating="", friends="", critique="",
                             content="", tags="", embedlink="")

    tags = searchtag.parse_tags(form.tags)

    if not define.config_read_bool("allow_submit"):
        raise WeasylError("FeatureDisabled")

    rating = ratings.CODE_MAP.get(define.get_int(form.rating))
    if not rating:
        raise WeasylError("ratingInvalid")

    s = orm.Submission()
    s.title = form.title
    s.rating = rating
    s.content = form.content
    s.folderid = define.get_int(form.folderid) or None
    s.subtype = define.get_int(form.subtype)

    submitid, thumb = submission.create_literary(
        request.userid, s, embedlink=form.embedlink, friends_only=form.friends, tags=tags,
        coverfile=form.coverfile, thumbfile=form.thumbfile, submitfile=form.submitfile,
        critique=form.critique, create_notifications=('nonotification' not in form))
    if thumb:
        raise HTTPSeeOther(location="/manage/thumbnail?submitid=%i" % (submitid,))
    else:
        raise HTTPSeeOther(location="/submission/%i/%s" % (submitid, slug_for(form.title)))


@login_required
def submit_multimedia_get_(request):
    return Response(define.webpage(request.userid, "submit/multimedia.html", [
        # Folders
        folder.select_list(request.userid, "drop/all"),
        # Subtypes
        [i for i in macro.MACRO_SUBCAT_LIST if 3000 <= i[0] < 4000],
        profile.get_user_ratings(request.userid),
    ]))


@login_required
@token_checked
def submit_multimedia_post_(request):
    form = request.web_input(submitfile="", coverfile="", thumbfile="", embedlink="",
                             title="", folderid="", subtype="", rating="", friends="",
                             critique="", content="", tags="")

    tags = searchtag.parse_tags(form.tags)

    if not define.config_read_bool("allow_submit"):
        raise WeasylError("FeatureDisabled")

    rating = ratings.CODE_MAP.get(define.get_int(form.rating))
    if not rating:
        raise WeasylError("ratingInvalid")

    s = orm.Submission()
    s.title = form.title
    s.rating = rating
    s.content = form.content
    s.folderid = define.get_int(form.folderid) or None
    s.subtype = define.get_int(form.subtype)

    autothumb = ('noautothumb' not in form)

    submitid, thumb = submission.create_multimedia(
        request.userid, s, embedlink=form.embedlink, friends_only=form.friends, tags=tags,
        coverfile=form.coverfile, thumbfile=form.thumbfile, submitfile=form.submitfile,
        critique=form.critique, create_notifications=('nonotification' not in form),
        auto_thumb=autothumb)
    if thumb and not autothumb:
        raise HTTPSeeOther(location="/manage/thumbnail?submitid=%i" % (submitid,))
    else:
        raise HTTPSeeOther(location="/submission/%i/%s" % (submitid, slug_for(form.title)))


@login_required
def submit_character_get_(request):
    return Response(define.webpage(request.userid, "submit/character.html", [
        profile.get_user_ratings(request.userid),
    ]))


@login_required
@token_checked
def submit_character_post_(request):
    form = request.web_input(submitfile="", thumbfile="", title="", age="", gender="",
                             height="", weight="", species="", rating="", friends="",
                             content="", tags="")

    tags = searchtag.parse_tags(form.tags)

    if not define.config_read_bool("allow_submit"):
        raise WeasylError("FeatureDisabled")

    rating = ratings.CODE_MAP.get(define.get_int(form.rating))
    if not rating:
        raise WeasylError("ratingInvalid")

    c = orm.Character()
    c.age = form.age
    c.gender = form.gender
    c.height = form.height
    c.weight = form.weight
    c.species = form.species
    c.char_name = form.title
    c.content = form.content
    c.rating = rating

    charid = character.create(request.userid, c, form.friends, tags,
                              form.thumbfile, form.submitfile)
    raise HTTPSeeOther(location="/manage/thumbnail?charid=%i" % (charid,))


@login_required
def submit_journal_get_(request):
    return Response(define.webpage(request.userid, "submit/journal.html",
                                   [profile.get_user_ratings(request.userid)]))


@login_required
@token_checked
def submit_journal_post_(request):
    form = request.web_input(title="", rating="", friends="", members="", content="", tags="")

    tags = searchtag.parse_tags(form.tags)

    if not define.config_read_bool("allow_submit"):
        raise WeasylError("FeatureDisabled")

    rating = ratings.CODE_MAP.get(define.get_int(form.rating))
    if not rating:
        raise WeasylError("ratingInvalid")

    j = orm.Journal()
    j.title = form.title
    j.rating = rating
    j.content = form.content
    journalid = journal.create(request.userid, j, friends_only=form.friends,
                               tags=tags)
    raise HTTPSeeOther(location="/journal/%i/%s" % (journalid, slug_for(form.title)))


@login_required
@token_checked
@supports_json
def submit_shout_(request):
    form = request.web_input(userid="", parentid="", content="", staffnotes="", format="")

    if form.staffnotes and request.userid not in staff.MODS:
        raise WeasylError("InsufficientPermissions")

    c = orm.Comment()
    c.parentid = define.get_int(form.parentid)
    c.userid = define.get_int(form.userid or form.staffnotes)
    c.content = form.content

    commentid = shout.insert(request.userid, c, staffnotes=form.staffnotes)

    if form.format == "json":
        return {"id": commentid}

    if form.staffnotes:
        raise HTTPSeeOther(location='/staffnotes?userid=%i#cid%i' % (define.get_int(form.staffnotes), commentid))
    else:
        raise HTTPSeeOther(location="/shouts?userid=%i#cid%i" % (define.get_int(form.userid), commentid))


@login_required
@token_checked
@supports_json
def submit_comment_(request):
    form = request.web_input(submitid="", charid="", journalid="", parentid="", content="", format="")

    commentid = comment.insert(request.userid, charid=define.get_int(form.charid),
                               parentid=define.get_int(form.parentid),
                               submitid=define.get_int(form.submitid),
                               journalid=define.get_int(form.journalid),
                               content=form.content)

    if form.format == "json":
        return {"id": commentid}

    if define.get_int(form.submitid):
        raise HTTPSeeOther(location="/submission/%i#cid%i" % (define.get_int(form.submitid), commentid))
    elif define.get_int(form.charid):
        raise HTTPSeeOther(location="/character/%i#cid%i" % (define.get_int(form.charid), commentid))
    else:
        raise HTTPSeeOther(location="/journal/%i#cid%i" % (define.get_int(form.journalid), commentid))


@login_required
@token_checked
def submit_report_(request):
    form = request.web_input(submitid="", charid="", journalid="", reportid="", violation="", content="")

    report.create(request.userid, form)
    if form.reportid:
        raise HTTPSeeOther(location="/modcontrol/report?reportid=%s" % (form.reportid,))
    elif define.get_int(form.submitid):
        raise HTTPSeeOther(location="/submission/%i" % (define.get_int(form.submitid),))
    elif define.get_int(form.charid):
        raise HTTPSeeOther(location="/character/%i" % (define.get_int(form.charid),))
    else:
        raise HTTPSeeOther(location="/journal/%i" % (define.get_int(form.journalid),))


@login_required
@token_checked
def submit_tags_(request):
    form = request.web_input(submitid="", charid="", journalid="", userid="", optoutid="", tags="")

    tags = searchtag.parse_tags(form.tags)

    submitid = define.get_int(form.submitid)
    charid = define.get_int(form.charid)
    journalid = define.get_int(form.journalid)
    artistid = define.get_int(form.userid)
    optoutid = define.get_int(form.optoutid)

<<<<<<< HEAD
    searchtag.associate(request.userid, tags, submitid, charid, journalid, artistid, optoutid)
=======
    result = searchtag.associate(request.userid, tags, submitid, charid, journalid)
    if result:
        failed_tag_message = ""
        if result["add_failure_restricted_tags"] is not None:
            failed_tag_message += "The following tags have been restricted from being added to this item by the content owner, or Weasyl staff: **" + result["add_failure_restricted_tags"] + "**. \n"
        if result["remove_failure_owner_set_tags"] is not None:
            failed_tag_message += "The following tags were not removed from this item as the tag was added by the owner: **" + result["remove_failure_owner_set_tags"] + "**.\n"
        failed_tag_message += "Any other changes to this item's tags were completed."
>>>>>>> c8942270
    if submitid:
        location = "/submission/%i" % (submitid,)
        if not result:
            raise HTTPSeeOther(location=location)
        else:
            return Response(define.errorpage(request.userid, failed_tag_message,
                                             [["Return to Content", location]]))
    elif charid:
<<<<<<< HEAD
        raise HTTPSeeOther(location="/character/%i" % (charid,))
    elif journalid:
        raise HTTPSeeOther(location="/journal/%i" % (journalid,))
    else:
        raise HTTPSeeOther(location="/control/editcommissionprices")
=======
        location = "/character/%i" % (charid,)
        if not result:
            raise HTTPSeeOther(location=location)
        else:
            return Response(define.errorpage(request.userid, failed_tag_message,
                                             [["Return to Content", location]]))
    else:
        location = "/journal/%i" % (journalid,)
        if not result:
            raise HTTPSeeOther(location=location)
        else:
            return Response(define.errorpage(request.userid, failed_tag_message,
                                             [["Return to Content", location]]))
>>>>>>> c8942270


@login_required
def reupload_submission_get_(request):
    form = request.web_input(submitid="")
    form.submitid = define.get_int(form.submitid)

    if request.userid != define.get_ownerid(submitid=form.submitid):
        return Response(define.errorpage(request.userid, errorcode.permission))

    return Response(define.webpage(request.userid, "submit/reupload_submission.html", [
        "submission",
        # SubmitID
        form.submitid,
    ]))


@login_required
@token_checked
def reupload_submission_post_(request):
    form = request.web_input(targetid="", submitfile="")
    form.targetid = define.get_int(form.targetid)

    if request.userid != define.get_ownerid(submitid=form.targetid):
        return Response(define.errorpage(request.userid, errorcode.permission))

    submission.reupload(request.userid, form.targetid, form.submitfile)
    raise HTTPSeeOther(location="/submission/%i" % (form.targetid,))


@login_required
def reupload_character_get_(request):
    form = request.web_input(charid="")
    form.charid = define.get_int(form.charid)

    if request.userid != define.get_ownerid(charid=form.charid):
        return Response(define.errorpage(request.userid, errorcode.permission))

    return Response(define.webpage(request.userid, "submit/reupload_submission.html", [
        "character",
        # charid
        form.charid,
    ]))


@login_required
@token_checked
def reupload_character_post_(request):
    form = request.web_input(targetid="", submitfile="")
    form.targetid = define.get_int(form.targetid)

    if request.userid != define.get_ownerid(charid=form.targetid):
        return Response(define.errorpage(request.userid, errorcode.permission))

    character.reupload(request.userid, form.targetid, form.submitfile)
    raise HTTPSeeOther(location="/character/%i" % (form.targetid,))


@login_required
def reupload_cover_get_(request):
    form = request.web_input(submitid="")
    form.submitid = define.get_int(form.submitid)

    if request.userid != define.get_ownerid(submitid=form.submitid):
        return Response(define.errorpage(request.userid, errorcode.permission))

    return Response(define.webpage(request.userid, "submit/reupload_cover.html", [form.submitid]))


@login_required
@token_checked
def reupload_cover_post_(request):
    form = request.web_input(submitid="", coverfile="")
    form.submitid = define.get_int(form.submitid)

    submission.reupload_cover(request.userid, form.submitid, form.coverfile)
    raise HTTPSeeOther(location="/submission/%i" % (form.submitid,))


# Content editing functions
@login_required
def edit_submission_get_(request):
    form = request.web_input(submitid="", anyway="")
    form.submitid = define.get_int(form.submitid)

    detail = submission.select_view(request.userid, form.submitid, ratings.EXPLICIT.code, False, anyway=form.anyway)

    if request.userid != detail['userid'] and request.userid not in staff.MODS:
        return Response(define.errorpage(request.userid, errorcode.permission))

    submission_category = detail['subtype'] // 1000 * 1000

    return Response(define.webpage(request.userid, "edit/submission.html", [
        # Submission detail
        detail,
        # Folders
        folder.select_list(detail['userid'], "drop/all"),
        # Subtypes
        [i for i in macro.MACRO_SUBCAT_LIST
         if submission_category <= i[0] < submission_category + 1000],
        profile.get_user_ratings(detail['userid']),
    ]))


@login_required
@token_checked
def edit_submission_post_(request):
    form = request.web_input(submitid="", title="", folderid="", subtype="", rating="",
                             content="", friends="", critique="", embedlink="")

    rating = ratings.CODE_MAP.get(define.get_int(form.rating))
    if not rating:
        raise WeasylError("ratingInvalid")

    s = orm.Submission()
    s.submitid = define.get_int(form.submitid)
    s.title = form.title
    s.rating = rating
    s.content = form.content
    s.folderid = define.get_int(form.folderid) or None
    s.subtype = define.get_int(form.subtype)

    submission.edit(request.userid, s, embedlink=form.embedlink,
                    friends_only=form.friends, critique=form.critique)
    raise HTTPSeeOther(location="/submission/%i/%s%s" % (
        define.get_int(form.submitid),
        slug_for(form.title),
        "?anyway=true" if request.userid in staff.MODS else ''
    ))


@login_required
def edit_character_get_(request):
    form = request.web_input(charid="", anyway="")
    form.charid = define.get_int(form.charid)

    detail = character.select_view(request.userid, form.charid, ratings.EXPLICIT.code, False, anyway=form.anyway)

    if request.userid != detail['userid'] and request.userid not in staff.MODS:
        return Response(define.errorpage(request.userid, errorcode.permission))

    return Response(define.webpage(request.userid, "edit/character.html", [
        # Submission detail
        detail,
        profile.get_user_ratings(detail['userid']),
    ]))


@login_required
@token_checked
def edit_character_post_(request):
    form = request.web_input(charid="", title="", age="", gender="", height="",
                             weight="", species="", rating="", content="", friends="")

    rating = ratings.CODE_MAP.get(define.get_int(form.rating))
    if not rating:
        raise WeasylError("ratingInvalid")

    c = orm.Character()
    c.charid = define.get_int(form.charid)
    c.age = form.age
    c.gender = form.gender
    c.height = form.height
    c.weight = form.weight
    c.species = form.species
    c.char_name = form.title
    c.content = form.content
    c.rating = rating

    character.edit(request.userid, c, friends_only=form.friends)
    raise HTTPSeeOther(location="/character/%i/%s%s" % (
        define.get_int(form.charid),
        slug_for(form.title),
        ("?anyway=true" if request.userid in staff.MODS else '')
    ))


@login_required
def edit_journal_get_(request):
    form = request.web_input(journalid="", anyway="")
    form.journalid = define.get_int(form.journalid)

    detail = journal.select_view(request.userid, ratings.EXPLICIT.code, form.journalid, False, anyway=form.anyway)

    if request.userid != detail['userid'] and request.userid not in staff.MODS:
        return Response(define.errorpage(request.userid, errorcode.permission))

    return Response(define.webpage(request.userid, "edit/journal.html", [
        # Journal detail
        detail,
        profile.get_user_ratings(detail['userid']),
    ]))


def edit_journal_post_(request):
    form = request.web_input(journalid="", title="", rating="", friends="", content="")

    rating = ratings.CODE_MAP.get(define.get_int(form.rating))
    if not rating:
        raise WeasylError("ratingInvalid")

    j = orm.Journal()
    j.journalid = define.get_int(form.journalid)
    j.title = form.title
    j.rating = rating
    j.content = form.content
    journal.edit(request.userid, j, friends_only=form.friends)
    raise HTTPSeeOther(location="/journal/%i/%s%s" % (
        define.get_int(form.journalid),
        slug_for(form.title),
        ("?anyway=true" if request.userid in staff.MODS else '')
    ))


# Content removal functions
@login_required
@token_checked
def remove_submission_(request):
    form = request.web_input(submitid="")

    ownerid = submission.remove(request.userid, define.get_int(form.submitid))
    if request.userid == ownerid:
        raise HTTPSeeOther(location="/control")  # todo
    else:
        raise HTTPSeeOther(location="/submissions?userid=%i" % (ownerid,))


@login_required
@token_checked
def remove_character_(request):
    form = request.web_input(charid="")

    ownerid = character.remove(request.userid, define.get_int(form.charid))
    if request.userid == ownerid:
        raise HTTPSeeOther(location="/control")  # todo
    else:
        raise HTTPSeeOther(location="/characters?userid=%i" % (ownerid,))


@login_required
@token_checked
def remove_journal_(request):
    form = request.web_input(journalid="")

    ownerid = journal.remove(request.userid, define.get_int(form.journalid))
    if request.userid == ownerid:
        raise HTTPSeeOther(location="/control")  # todo
    else:
        raise HTTPSeeOther(location="/journals?userid=%i" % (ownerid,))


@login_required
@token_checked
@supports_json
def remove_comment_(request):
    form = request.web_input(commentid="", feature="", format="")
    commentid = define.get_int(form.commentid)

    if form.feature == "userid":
        targetid = shout.remove(request.userid, commentid=commentid)
    else:
        targetid = comment.remove(request.userid, commentid=commentid, feature=form.feature)

    if form.format == "json":
        return {"success": True}

    if form.feature == "userid":
        raise HTTPSeeOther(location="/shouts?userid=%i" % (targetid,))
    elif form.feature == "submit":
        raise HTTPSeeOther(location="/submission/%i" % (targetid,))
    elif form.feature == "char":
        raise HTTPSeeOther(location="/character/%i" % (targetid,))
    elif form.feature == "journal":
        raise HTTPSeeOther(location="/journal/%i" % (targetid,))<|MERGE_RESOLUTION|>--- conflicted
+++ resolved
@@ -307,10 +307,7 @@
     artistid = define.get_int(form.userid)
     optoutid = define.get_int(form.optoutid)
 
-<<<<<<< HEAD
-    searchtag.associate(request.userid, tags, submitid, charid, journalid, artistid, optoutid)
-=======
-    result = searchtag.associate(request.userid, tags, submitid, charid, journalid)
+    result = searchtag.associate(request.userid, tags, submitid, charid, journalid, artistid, optoutid)
     if result:
         failed_tag_message = ""
         if result["add_failure_restricted_tags"] is not None:
@@ -318,7 +315,6 @@
         if result["remove_failure_owner_set_tags"] is not None:
             failed_tag_message += "The following tags were not removed from this item as the tag was added by the owner: **" + result["remove_failure_owner_set_tags"] + "**.\n"
         failed_tag_message += "Any other changes to this item's tags were completed."
->>>>>>> c8942270
     if submitid:
         location = "/submission/%i" % (submitid,)
         if not result:
@@ -327,27 +323,21 @@
             return Response(define.errorpage(request.userid, failed_tag_message,
                                              [["Return to Content", location]]))
     elif charid:
-<<<<<<< HEAD
-        raise HTTPSeeOther(location="/character/%i" % (charid,))
-    elif journalid:
-        raise HTTPSeeOther(location="/journal/%i" % (journalid,))
-    else:
-        raise HTTPSeeOther(location="/control/editcommissionprices")
-=======
         location = "/character/%i" % (charid,)
         if not result:
             raise HTTPSeeOther(location=location)
         else:
             return Response(define.errorpage(request.userid, failed_tag_message,
                                              [["Return to Content", location]]))
-    else:
+    elif journalid:
         location = "/journal/%i" % (journalid,)
         if not result:
             raise HTTPSeeOther(location=location)
         else:
             return Response(define.errorpage(request.userid, failed_tag_message,
                                              [["Return to Content", location]]))
->>>>>>> c8942270
+    else:
+        raise HTTPSeeOther(location="/control/editcommissionprices")
 
 
 @login_required
