--- conflicted
+++ resolved
@@ -505,23 +505,13 @@
 
     if form.feature == "pending":
         return Response(define.webpage(request.userid, "manage/friends_pending.html", [
-<<<<<<< HEAD
             frienduser.select_requests(request.userid, limit=20, backid=form.backid, nextid=form.nextid),
-        ]))
+        ], title="Pending Friend Requests"))
     else:
         return Response(define.webpage(request.userid, "manage/friends_accepted.html", [
             # Friends
             frienduser.select_accepted(request.userid, limit=20, backid=form.backid, nextid=form.nextid),
-        ]))
-=======
-            frienduser.select_requests(request.userid, 20, backid=form.backid, nextid=form.nextid),
-        ], title="Pending Friend Requests"))
-    else:
-        return Response(define.webpage(request.userid, "manage/friends_accepted.html", [
-            # Friends
-            frienduser.select_accepted(request.userid, 20, backid=form.backid, nextid=form.nextid),
         ], title="Friends"))
->>>>>>> 1af5d4f5
 
 
 @login_required
