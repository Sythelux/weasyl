--- conflicted
+++ resolved
@@ -338,19 +338,11 @@
         """
         s = db_utils.create_submission(
             self.owner,
-<<<<<<< HEAD
             friends_only=True)
         welcome.submission_insert(self.owner, s, friends_only=True)
-        self.assertEquals(1, self._notification_count(self.friend))
-        self.assertEquals(0, self._notification_count(self.nonfriend))
-        self.assertEquals(0, self._notification_count(self.ignored))
-=======
-            settings=CharSettings({'friends-only'}, {}, {}))
-        welcome.submission_insert(self.owner, s, settings='f')
         self.assertEqual(1, self._notification_count(self.friend))
         self.assertEqual(0, self._notification_count(self.nonfriend))
         self.assertEqual(0, self._notification_count(self.ignored))
->>>>>>> e0bc9129
 
     def test_submission_becomes_friends_only(self):
         """
