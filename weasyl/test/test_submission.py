import datetime
import unittest
import pytest

import arrow
import web

from libweasyl.models.helpers import CharSettings
from libweasyl import ratings

from libweasyl.models import site, users
import weasyl.define as d
from weasyl import blocktag, searchtag, submission, welcome
from weasyl.test import db_utils


@pytest.mark.usefixtures('db')
class SelectListTestCase(unittest.TestCase):
    def test_ratings(self):
        # Create a bunch of submissions with different ratings, check counts
        # Check that a user will see their own submissions even if the rating is off
        # Check that non-logged-in user will see only general ratings.
        user1 = db_utils.create_user()
        user2 = db_utils.create_user()
        db_utils.create_submission(user1, rating=ratings.GENERAL.code)
        db_utils.create_submission(user1, rating=ratings.MODERATE.code)
        db_utils.create_submission(user1, rating=ratings.MATURE.code)
        db_utils.create_submission(user1, rating=ratings.EXPLICIT.code)
        self.assertEqual(4, len(submission.select_list(user2, ratings.EXPLICIT.code, 10, config="l")))
        self.assertEqual(3, len(submission.select_list(user2, ratings.MATURE.code, 10, config="l")))
        self.assertEqual(2, len(submission.select_list(user2, ratings.MODERATE.code, 10, config="l")))
        self.assertEqual(1, len(submission.select_list(user2, ratings.GENERAL.code, 10, config="l")))

        # A user sees their own submissions regardless of the rating level
        self.assertEqual(4, len(submission.select_list(
            user1, ratings.GENERAL.code, 10, otherid=user1)))

    def test_ratings_twittercard(self):
        # For tests, this isn't set. absolutify_url requires it,
        # so this test would fail if it wasn't set.
        web.ctx.realhome = 'https://lo.weasyl.com:8443'

        user = db_utils.create_user()

        sub1 = db_utils.create_submission(user, rating=ratings.GENERAL.code)
        sub2 = db_utils.create_submission(user, rating=ratings.MODERATE.code)
        sub3 = db_utils.create_submission(user, rating=ratings.MATURE.code)
        sub4 = db_utils.create_submission(user, rating=ratings.EXPLICIT.code)

        card1 = submission.twitter_card(sub1)
        card2 = submission.twitter_card(sub2)
        card3 = submission.twitter_card(sub3)
        card4 = submission.twitter_card(sub4)

        self.assertNotEqual('This image is rated 18+ and only viewable on weasyl.com', card1['description'])
        self.assertNotEqual('This image is rated 18+ and only viewable on weasyl.com', card2['description'])
        self.assertEqual('This image is rated 18+ and only viewable on weasyl.com', card3['description'])
        self.assertEqual('This image is rated 18+ and only viewable on weasyl.com', card4['description'])

        # Delete this so it cannot interfere with other things.
        del web.ctx.realhome

    def test_filters(self):
        # Test filters of the following:
        # userid, folderid, category, hidden
        user1 = db_utils.create_user()
        user2 = db_utils.create_user()
        folder = db_utils.create_folder(user1)
        db_utils.create_submission(user1, rating=ratings.GENERAL.code, folderid=folder)
        db_utils.create_submission(user1, rating=ratings.GENERAL.code, subtype=1010)
        db_utils.create_submission(user1, rating=ratings.GENERAL.code, settings=CharSettings({'hidden'}, {}, {}))
        db_utils.create_submission(user2, rating=ratings.GENERAL.code)

        self.assertEqual(3, len(submission.select_list(user1, ratings.EXPLICIT.code, 10)))
        self.assertEqual(1, len(submission.select_list(user1, ratings.EXPLICIT.code, 10, otherid=user2)))
        self.assertEqual(1, len(submission.select_list(user1, ratings.EXPLICIT.code, 10, folderid=folder)))
        self.assertEqual(1, len(submission.select_list(user1, ratings.EXPLICIT.code, 10, subcat=1010)))

    def test_select_list_limits(self):
        user1 = db_utils.create_user()
        submissions = db_utils.create_submissions(
            20, user1, rating=ratings.GENERAL.code)

        results = submission.select_list(user1, ratings.EXPLICIT.code, 10)
        # submissions are descending, so we get the highest numbers first
        self.assertEqual(submissions[19], results[0]['submitid'])
        self.assertEqual(10, len(results))

        results = submission.select_list(
            user1, ratings.EXPLICIT.code, 10, nextid=submissions[10])
        self.assertEqual(submissions[9], results[0]['submitid'])

        results = submission.select_list(
            user1, ratings.EXPLICIT.code, 10, backid=submissions[10])
        self.assertEqual(submissions[19], results[0]['submitid'])

    def test_friends_only(self):
        user1 = db_utils.create_user()
        user2 = db_utils.create_user()
        db_utils.create_submission(user1, rating=ratings.GENERAL.code, settings=CharSettings({'friends-only'}, {}, {}))

        # poster can view their submission
        self.assertEqual(
            1, len(submission.select_list(user1, ratings.GENERAL.code, 10)))

        # but a non-friend or a non-logged in user cannot
        self.assertEqual(
            0, len(submission.select_list(None, ratings.GENERAL.code, 10)))
        self.assertEqual(
            0, len(submission.select_list(user2, ratings.GENERAL.code, 10)))

        # user with a pending friendship cannot view
        db_utils.create_friendship(user1, user2, settings=CharSettings({'pending'}, {}, {}))
        self.assertEqual(
            0, len(submission.select_list(user2, ratings.GENERAL.code, 10)))

        # but a friend can
        d.sessionmaker().query(users.Friendship).delete()
        db_utils.create_friendship(user1, user2)
        self.assertEqual(
            1, len(submission.select_list(user2, ratings.GENERAL.code, 10)))

    def test_ignored_user(self):
        user1 = db_utils.create_user()
        user2 = db_utils.create_user()
        db_utils.create_submission(user1, rating=ratings.GENERAL.code)
        # can view the submission
        self.assertEqual(
            1, len(submission.select_list(user2, ratings.GENERAL.code, 10)))
        # user2 blocks user1
        db_utils.create_ignoreuser(user2, user1)
        # user2 can no longer view the submission
        self.assertEqual(
            0, len(submission.select_list(user2, ratings.GENERAL.code, 10)))
        # but a non-logged in user can
        self.assertEqual(
            1, len(submission.select_list(None, ratings.GENERAL.code, 10)))

    def test_blocked_tag(self):
        user1 = db_utils.create_user()
        user2 = db_utils.create_user()

        # submission s1 has a walrus in it, but user2 does not like walruses
        s1 = db_utils.create_submission(user1, rating=ratings.GENERAL.code)
        tag1 = db_utils.create_tag("walrus")
        db_utils.create_submission_tag(tag1, s1)
        db_utils.create_blocktag(user2, tag1, ratings.GENERAL.code)
        self.assertEqual(
            0, len(submission.select_list(user2, ratings.GENERAL.code, 10)))

        # submission s2 has a penguin in it. user2 does not want to see penguins in
        # adult circumstances, but s2 is general, so visibility is OK
        s2 = db_utils.create_submission(user1, rating=ratings.GENERAL.code)
        tag2 = db_utils.create_tag("penguin")
        db_utils.create_submission_tag(tag2, s2)
        db_utils.create_blocktag(user2, tag2, ratings.EXPLICIT.code)
        self.assertEqual(
            1, len(submission.select_list(user2, ratings.EXPLICIT.code, 10)))

        # submission s3 has penguins on it in adult situations, but User2
        # is okay with that if it's one of User2's own submissions.
        s3 = db_utils.create_submission(user2, rating=ratings.EXPLICIT.code)
        db_utils.create_submission_tag(tag2, s3)
        self.assertEqual(
            2, len(submission.select_list(user2, ratings.EXPLICIT.code, 10)))

    def test_duplicate_blocked_tag(self):
        user = db_utils.create_user()
        blocktag.insert(user, title="orange", rating=ratings.GENERAL.code, tagid=None)
        blocktag.insert(user, title="orange", rating=ratings.GENERAL.code, tagid=None)

    def test_profile_page_filter(self):
        user1 = db_utils.create_user()
        folder = db_utils.create_folder(
            user1, settings=CharSettings({"profile-filter"}, {}, {}))
        db_utils.create_submissions(9, user1, ratings.GENERAL.code)
        db_utils.create_submission(user1, ratings.GENERAL.code, folderid=folder)
        self.assertEqual(
            10, len(submission.select_list(user1, ratings.GENERAL.code, 10)))
        self.assertEqual(
            9, len(submission.select_list(user1, ratings.GENERAL.code, 10,
                                          profile_page_filter=True)))

    def test_index_page_filter(self):
        user1 = db_utils.create_user()
        folder = db_utils.create_folder(
            user1, settings=CharSettings({"index-filter"}, {}, {}))
        db_utils.create_submissions(9, user1, ratings.GENERAL.code)
        db_utils.create_submission(user1, ratings.GENERAL.code, folderid=folder)
        self.assertEqual(
            10, len(submission.select_list(user1, ratings.GENERAL.code, 10)))
        self.assertEqual(
            9, len(submission.select_list(user1, ratings.GENERAL.code, 10,
                                          index_page_filter=True)))

    def test_feature_page_filter(self):
        user1 = db_utils.create_user()
        folder = db_utils.create_folder(
            user1, settings=CharSettings({"featured-filter"}, {}, {}))
        db_utils.create_submissions(9, user1, ratings.GENERAL.code)
        db_utils.create_submission(user1, ratings.GENERAL.code, folderid=folder)
        self.assertEqual(
            10, len(submission.select_list(user1, ratings.GENERAL.code, 10)))
        self.assertEqual(
            1, len(submission.select_list(user1, ratings.GENERAL.code, 10,
                                          featured_filter=True)))

<<<<<<< HEAD
    def test_retag(self):
        owner = db_utils.create_user()
        tagger = db_utils.create_user()
        s = db_utils.create_submission(owner, rating=ratings.GENERAL.code)

        searchtag.associate(owner, {'orange'}, submitid=s)
        self.assertEqual(
            submission.select_view(owner, s, ratings.GENERAL.code)['tags'],
            ['orange'])

        searchtag.associate(tagger, {'apple', 'tomato'}, submitid=s)
        self.assertEqual(
            submission.select_view(owner, s, ratings.GENERAL.code)['tags'],
            ['apple', 'tomato'])

        searchtag.associate(tagger, {'tomato'}, submitid=s)
        self.assertEqual(
            submission.select_view(owner, s, ratings.GENERAL.code)['tags'],
            ['tomato'])

        searchtag.associate(owner, {'kale'}, submitid=s)
        self.assertEqual(
            submission.select_view(owner, s, ratings.GENERAL.code)['tags'],
            ['kale'])

    def test_retag_no_owner_remove(self):
        config = CharSettings({'disallow-others-tag-removal'}, {}, {})
        owner = db_utils.create_user(config=config)
        tagger = db_utils.create_user()
        s = db_utils.create_submission(owner, rating=ratings.GENERAL.code)

        searchtag.associate(owner, {'orange'}, submitid=s)
        self.assertEqual(
            submission.select_view(owner, s, ratings.GENERAL.code)['tags'],
            ['orange'])

        searchtag.associate(tagger, {'apple', 'tomato'}, submitid=s)
        self.assertEqual(
            submission.select_view(owner, s, ratings.GENERAL.code)['tags'],
            ['apple', 'orange', 'tomato'])

        searchtag.associate(tagger, {'tomato'}, submitid=s)
        self.assertEqual(
            submission.select_view(owner, s, ratings.GENERAL.code)['tags'],
            ['orange', 'tomato'])

        searchtag.associate(owner, {'kale'}, submitid=s)
        self.assertEqual(
            submission.select_view(owner, s, ratings.GENERAL.code)['tags'],
            ['kale'])
=======
    def test_recently_popular(self):
        owner = db_utils.create_user()
        now = arrow.now()

        sub1 = db_utils.create_submission(owner, rating=ratings.GENERAL.code, unixtime=now - datetime.timedelta(days=6))
        sub2 = db_utils.create_submission(owner, rating=ratings.GENERAL.code, unixtime=now - datetime.timedelta(days=4))
        sub3 = db_utils.create_submission(owner, rating=ratings.GENERAL.code, unixtime=now - datetime.timedelta(days=2))
        sub4 = db_utils.create_submission(owner, rating=ratings.GENERAL.code, unixtime=now)
        tag = db_utils.create_tag(u'tag')

        for s in [sub1, sub2, sub3, sub4]:
            db_utils.create_submission_tag(tag, s)

        for i in range(100):
            favoriter = db_utils.create_user()
            db_utils.create_favorite(favoriter, sub2, 's', unixtime=now)

        recently_popular = submission.select_recently_popular()

        self.assertEqual(
            [item['submitid'] for item in recently_popular],
            [sub2, sub4, sub3, sub1])
>>>>>>> bd14e44a


@pytest.mark.usefixtures('db')
class SelectCountTestCase(unittest.TestCase):

    def setUp(self):
        self.user1 = db_utils.create_user()
        self.count = 20
        self.pivot = 5
        s = db_utils.create_submissions(self.count, self.user1, ratings.GENERAL.code)
        self.pivotid = s[self.pivot]

    def test_count(self):
        self.assertEqual(
            self.count, submission.select_count(self.user1, ratings.GENERAL.code))

    def test_count_backid(self):
        self.assertEqual(self.count - self.pivot - 1,
                         submission.select_count(self.user1, ratings.GENERAL.code, backid=self.pivotid))

    def test_count_nextid(self):
        self.assertEqual(self.pivot, submission.select_count(self.user1, ratings.GENERAL.code, nextid=self.pivotid))


@pytest.mark.usefixtures('db')
class SubmissionNotificationsTestCase(unittest.TestCase):
    """
    Tests related to submission notifications.

    TODO: Add additional tests here beyond friends-only.
    """
    def setUp(self):
        # userid of the owner of a submission.
        self.owner = db_utils.create_user()

        # userid of a friended follower.
        self.friend = db_utils.create_user()
        db_utils.create_follow(self.friend, self.owner)
        db_utils.create_friendship(self.owner, self.friend)

        # userid of a non-friended follower.
        self.nonfriend = db_utils.create_user()
        db_utils.create_follow(self.nonfriend, self.owner)

        # userid of an ignored follower.
        self.ignored = db_utils.create_user()
        db_utils.create_follow(self.ignored, self.owner)
        db_utils.create_ignoreuser(self.owner, self.ignored)

    def _notification_count(self, userid):
        return (
            d.connect().query(site.SavedNotification)
            .filter(site.SavedNotification.userid == userid)
            .count())

    def test_simple_submission(self):
        """
        Posting a submission should create notifications for all watchers.
        """
        s = db_utils.create_submission(self.owner)
        welcome.submission_insert(self.owner, s)
        self.assertEquals(1, self._notification_count(self.friend))
        self.assertEquals(1, self._notification_count(self.nonfriend))
        self.assertEquals(1, self._notification_count(self.ignored))

    def test_friends_only_submission(self):
        """
        Submissions uploaded as friends-only should be visible only to friends.
        """
        s = db_utils.create_submission(
            self.owner,
            settings=CharSettings({'friends-only'}, {}, {}))
        welcome.submission_insert(self.owner, s, settings='f')
        self.assertEquals(1, self._notification_count(self.friend))
        self.assertEquals(0, self._notification_count(self.nonfriend))
        self.assertEquals(0, self._notification_count(self.ignored))

    def test_submission_becomes_friends_only(self):
        """
        Submissions becoming friends-only should be removed from non-friends'
        notification lists.
        """
        # Initial behavior should match with normal.
        s = db_utils.create_submission(self.owner)
        welcome.submission_insert(self.owner, s)
        self.assertEquals(1, self._notification_count(self.friend))
        self.assertEquals(1, self._notification_count(self.nonfriend))
        self.assertEquals(1, self._notification_count(self.ignored))

        welcome.submission_became_friends_only(s, self.owner)
        self.assertEquals(1, self._notification_count(self.friend))
        self.assertEquals(0, self._notification_count(self.nonfriend))
        self.assertEquals(0, self._notification_count(self.ignored))<|MERGE_RESOLUTION|>--- conflicted
+++ resolved
@@ -205,7 +205,6 @@
             1, len(submission.select_list(user1, ratings.GENERAL.code, 10,
                                           featured_filter=True)))
 
-<<<<<<< HEAD
     def test_retag(self):
         owner = db_utils.create_user()
         tagger = db_utils.create_user()
@@ -256,7 +255,7 @@
         self.assertEqual(
             submission.select_view(owner, s, ratings.GENERAL.code)['tags'],
             ['kale'])
-=======
+
     def test_recently_popular(self):
         owner = db_utils.create_user()
         now = arrow.now()
@@ -279,7 +278,6 @@
         self.assertEqual(
             [item['submitid'] for item in recently_popular],
             [sub2, sub4, sub3, sub1])
->>>>>>> bd14e44a
 
 
 @pytest.mark.usefixtures('db')
