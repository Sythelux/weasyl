from __future__ import absolute_import

import re
import sqlalchemy as sa

from libweasyl import staff

from weasyl import define as d
from weasyl import files
from weasyl import ignoreuser
from weasyl import macro as m
from weasyl import orm
from weasyl import welcome
from weasyl.cache import region
from weasyl.error import WeasylError


_TAG_DELIMITER = re.compile(r"[\s,]+")


def select(submitid=None, charid=None, journalid=None):
    return d.execute("SELECT st.title FROM searchtag st"
                     " INNER JOIN searchmap%s sm USING (tagid)"
                     " WHERE sm.targetid = %i"
                     " ORDER BY st.title",
                     [
                         "submit" if submitid else "char" if charid else "journal",
                         submitid if submitid else charid if charid else journalid
                     ], options="within")


def select_with_artist_tags(submitid):
    db = d.connect()
    tags = (
        db.query(orm.Tag.title, orm.SubmissionTag.is_artist_tag)
        .join(orm.SubmissionTag)
        .filter_by(targetid=submitid)
        .order_by(orm.Tag.title)
        .all())
    ret = []
    artist_tags = set()
    for tag, is_artist_tag in tags:
        ret.append(tag)
        if is_artist_tag:
            artist_tags.add(tag)
    return ret, artist_tags


def can_remove_tags(userid, ownerid):
    return userid == ownerid or userid in staff.MODS or 'k' not in d.get_config(ownerid)


def removable_tags(userid, ownerid, tags, artist_tags):
    if not can_remove_tags(userid, ownerid):
        return [tag for tag in tags if tag not in artist_tags]
    else:
        return tags


def select_list(map_table, targetids):
    if not targetids:
        return {}

    mt = map_table
    q = (
        d.sa
        .select([mt.c.targetid, d.sa.func.array_agg(mt.c.tagid)])
        .select_from(mt)
        .where(mt.c.targetid.in_(targetids))
        .group_by(mt.c.targetid))

    db = d.connect()
    return dict(list(db.execute(q)))


@region.cache_on_arguments()
def get_or_create(name):
    name = d.get_search_tag(name)
    tag = d.engine.scalar(
        'INSERT INTO searchtag (title) VALUES (%(name)s) ON CONFLICT (title) DO NOTHING RETURNING tagid',
        name=name)

    if tag is not None:
        return tag

    return d.engine.scalar(
        'SELECT tagid FROM searchtag WHERE title = %(name)s',
        name=name)


def get_ids(names):
    result = d.engine.execute(
        "SELECT tagid, title FROM searchtag WHERE title = ANY (%(names)s)",
        names=list(names))

    return {row.title: row.tagid for row in result}


def tag_array(tagids):
    if not tagids:
        return None
    st = d.meta.tables['searchtag']
    return sa.func.array(
        sa.select([st.c.title])
        .where(st.c.tagid.in_(tagids))
        .as_scalar())


def parse_tags(text):
    tags = set()

    for i in _TAG_DELIMITER.split(text):
        tag = d.get_search_tag(i)

        if tag:
            tags.add(tag)

    return tags


<<<<<<< HEAD
def associate(userid, tags, submitid=None, charid=None, journalid=None, artistid=None, optoutid=None):
=======
def parse_restricted_tags(text):
    """
    A custom implementation of ``parse_tags()`` for the restricted tag list.
    Enforces the desired characteristics of restricted tags, and allows an asterisk
    character, whereas ``parse_tags()`` would strip asterisks.

    Parameters:
        text: The string to parse for tags

    Returns:
        tags: A set() with valid tags.
    """
    tags = set()

    for i in _TAG_DELIMITER.split(text):
        target = "".join([c for c in i if ord(c) < 128])
        target = "".join(i for i in target if i.isalnum() or i in "_*")
        target = target.strip("_")
        target = "_".join(i for i in target.split("_") if i)

        if is_tag_restriction_pattern_valid(target):
            tags.add(target.lower())

    return tags


def is_tag_restriction_pattern_valid(text):
    """
    Determines if a given piece of text is considered a valid restricted tag pattern.

    Valid patterns:
    - Length: 0 < x <= 100 -- Prevents absurd tag lengths.
    - If string contains a ``*``, must only contain one *, and be three characters or more.

    Parameters:
        text: A single candidate restricted tag entry.

    Returns:
        Boolean True if the tag is considered to be a valid pattern. Boolean False otherwise.
    """
    if len(text) > 100:
        return False
    elif text.count("*") == 1 and len(text) > 2:
        return True
    elif text and "*" not in text:
        return True
    return False


def associate(userid, tags, submitid=None, charid=None, journalid=None):
    """
    Associates searchtags with a content item.

    Parameters:
        userid: The userid of the user associating tags
        tags: A set of tags
        submitid: The ID number of a submission content item to associate
        ``tags`` to. (default: None)
        charid: The ID number of a character content item to associate
        ``tags`` to. (default: None)
        journalid: The ID number of a journal content item to associate
        ``tags`` to. (default: None)

    Returns:
        A dict containing two elements. 1) ``add_failure_restricted_tags``, which contains a space separated
        string of tag titles which failed to be added to the content item due to the user or global restricted
        tag lists; and 2) ``remove_failure_owner_set_tags``, which contains a space separated string of tag
        titles which failed to be removed from the content item due to the owner of the aforementioned item
        prohibiting users from removing tags set by the content owner.

        If an element does not have tags, the element is set to None. If neither elements are set,
        the function returns None.
    """
>>>>>>> c8942270
    targetid = d.get_targetid(submitid, charid, journalid)

    # Assign table, feature, ownerid
    if submitid:
        table, feature = "searchmapsubmit", "submit"
        ownerid = d.get_ownerid(submitid=targetid)
    elif charid:
        table, feature = "searchmapchar", "char"
        ownerid = d.get_ownerid(charid=targetid)
    elif journalid:
        table, feature = "searchmapjournal", "journal"
        ownerid = d.get_ownerid(journalid=targetid)
    elif artistid:
        table, feature = "artist_preferred_tags", "user"
        targetid = ownerid = userid
    elif optoutid:
        table, feature = "artist_optout_tags", "user"
        targetid = ownerid = userid
    else:
        raise WeasylError("Unexpected")

    # Check permissions and invalid target
    if not ownerid:
        raise WeasylError("TargetRecordMissing")
    elif userid != ownerid and "g" in d.get_config(userid):
        raise WeasylError("InsufficientPermissions")
    elif ignoreuser.check(ownerid, userid):
        raise WeasylError("contentOwnerIgnoredYou")

    # Determine previous tagids, titles, and settings
    existing = d.engine.execute(
        "SELECT tagid, title, settings FROM {} INNER JOIN searchtag USING (tagid) WHERE targetid = %(target)s".format(table),
        target=targetid).fetchall()

    # Retrieve tag titles and tagid pairs, for new (if any) and existing tags
    query = add_and_get_searchtags(tags)

    existing_tagids = {t.tagid for t in existing}
    entered_tagids = {t.tagid for t in query}

    # Assign added and removed
    added = entered_tagids - existing_tagids
    removed = existing_tagids - entered_tagids

<<<<<<< HEAD
    # enforce the limit on artist preference tags
    if artistid and (len(added) - len(removed) + len(existing)) > 50:
        raise WeasylError("tooManyPreferenceTags")
=======
    # Track which tags fail to be added or removed to later notify the user (Note: These are tagids at this stage)
    add_failure_restricted_tags = None
    remove_failure_owner_set_tags = None

    # If the modifying user is not the owner of the object, and is not staff, check user/global restriction lists
    if userid != ownerid and userid not in staff.MODS:
        user_rtags = set(query_user_restricted_tags(ownerid))
        global_rtags = set(query_global_restricted_tags())
        add_failure_restricted_tags = remove_restricted_tags(user_rtags | global_rtags, query)
        added -= add_failure_restricted_tags
        if len(add_failure_restricted_tags) == 0:
            add_failure_restricted_tags = None
>>>>>>> c8942270

    # Check removed artist tags
    if not can_remove_tags(userid, ownerid):
        existing_artist_tags = {t.tagid for t in existing if 'a' in t.settings}
        remove_failure_owner_set_tags = removed & existing_artist_tags
        removed.difference_update(existing_artist_tags)
        entered_tagids.update(existing_artist_tags)
        # Submission items use a different method of tag protection for artist tags; ignore them
        if submitid or len(remove_failure_owner_set_tags) == 0:
            remove_failure_owner_set_tags = None

    # Remove tags
    if removed:
        d.engine.execute(
            "DELETE FROM {} WHERE targetid = %(target)s AND tagid = ANY (%(removed)s)".format(table),
            target=targetid, removed=list(removed))

    if added:
        d.engine.execute(
            "INSERT INTO {} SELECT tag, %(target)s FROM UNNEST (%(added)s) AS tag".format(table),
            target=targetid, added=list(added))

        # preference/optout tags can only be set by the artist, so this settings column does not apply
        if userid == ownerid and not (artistid or optoutid):
            d.execute(
                "UPDATE %s SET settings = settings || 'a' WHERE targetid = %i AND tagid IN %s",
                [table, targetid, d.sql_number_list(list(added))])

    if submitid:
        d.engine.execute(
            'INSERT INTO submission_tags (submitid, tags) VALUES (%(submission)s, %(tags)s) '
            'ON CONFLICT (submitid) DO UPDATE SET tags = %(tags)s',
            submission=submitid, tags=list(entered_tagids))

        db = d.connect()
        db.execute(
            d.meta.tables['tag_updates'].insert()
            .values(submitid=submitid, userid=userid,
                    added=tag_array(added), removed=tag_array(removed)))
        if userid != ownerid:
            welcome.tag_update_insert(ownerid, submitid)

    files.append(
        "%stag.%s.%s.log" % (m.MACRO_SYS_LOG_PATH, feature, d.get_timestamp()),
        "-%sID %i  -T %i  -UID %i  -X %s\n" % (feature[0].upper(), targetid, d.get_time(), userid,
                                               " ".join(tags)))

    # Return dict with any tag titles as a string that failed to be added or removed
    if add_failure_restricted_tags or remove_failure_owner_set_tags:
        if add_failure_restricted_tags:
            add_failure_restricted_tags = " ".join({tag.title for tag in query if tag.tagid in add_failure_restricted_tags})
        if remove_failure_owner_set_tags:
            remove_failure_owner_set_tags = " ".join({tag.title for tag in existing if tag.tagid in remove_failure_owner_set_tags})
        return {"add_failure_restricted_tags": add_failure_restricted_tags,
                "remove_failure_owner_set_tags": remove_failure_owner_set_tags}
    else:
        return None


def tag_history(submitid):
    db = d.connect()
    tu = d.meta.tables['tag_updates']
    pr = d.meta.tables['profile']
    return db.execute(
        sa.select([pr.c.username, tu.c.updated_at, tu.c.added, tu.c.removed])
        .select_from(tu.join(pr, tu.c.userid == pr.c.userid))
        .where(tu.c.submitid == submitid)
        .order_by(tu.c.updated_at.desc()))


def add_and_get_searchtags(tags):
    """
    Handles addition of--and getting existing--searchtags, abstracting the logic
    for addition of such from editing functions. Serves to consolidate otherwise
    duplicated code.

    Parameters:
        tags: A set of tags.

    Returns:
        query: The results of a SQL query which contains tagids and titles for
        tags which either currently exist, or were added as a result
        of this function.
    """
    # Get the tag titles/ids out of the searchtag table
    query = d.engine.execute("""
        SELECT tagid, title FROM searchtag WHERE title = ANY (%(title)s)
    """, title=list(tags)).fetchall()

    # Determine which (if any) of the valid tags are new; add them to the searchtag table if so.
    newtags = list(tags - {x.title for x in query})
    if newtags:
        query.extend(
            d.engine.execute(
                "INSERT INTO searchtag (title) SELECT * FROM UNNEST (%(newtags)s) AS title RETURNING tagid, title",
                newtags=newtags
            ).fetchall())
    return query


def edit_user_tag_restrictions(userid, tags):
    """
    Edits the user's restricted tag list, by dropping all rows for ``userid`` and reinserting
    any ``tags`` passed in to the function.

    Parameters:
        userid: The userid of the user submitting the request.

        tags: A set() object of tags; must have been passed through ``parse_restricted_tags()``
        (occurs in the the controllers/settings.py controller)

    Returns:
        Nothing.
    """
    # First, drop all rows from the user_restricted_tags table for userid
    d.engine.execute("""
        DELETE FROM user_restricted_tags
        WHERE userid = %(uid)s
    """, uid=userid)

    # Retrieve tag titles and tagid pairs, for new (if any) and existing tags
    query = add_and_get_searchtags(tags)

    # Insert the new restricted tag for ``userid`` entries into the table (if we have any tags to add)
    if query:
        d.engine.execute("""
            INSERT INTO user_restricted_tags (tagid, userid)
                SELECT tag, %(uid)s
                FROM UNNEST (%(added)s) AS tag
        """, uid=userid, added=[tag.tagid for tag in query])

    # Clear the cache for ``userid``'s restricted tags, since we made changes
    query_user_restricted_tags.invalidate(userid)


def edit_global_tag_restrictions(userid, tags):
    """
    Edits the globally restricted tag list, adding or removing tags as appropriate.

    Parameters:
        userid: The userid of the director submitting the request.

        tags: A set() object of tags; must have been passed through ``parse_restricted_tags()``
        (occurs in the the controllers/director.py controller)

    Returns:
        Nothing.
    """
    # Only directors can edit the global restriction list; sanity check against the @director_only decorator
    if userid not in staff.DIRECTORS:
        raise WeasylError("InsufficientPermissions")

    existing = d.engine.execute("""
        SELECT tagid FROM globally_restricted_tags
    """).fetchall()

    # Retrieve tag titles and tagid pairs, for new and existing tags
    query = add_and_get_searchtags(tags)

    existing_tagids = {t.tagid for t in existing}
    entered_tagids = {t.tagid for t in query}

    # Assign added and removed
    added = entered_tagids - existing_tagids
    removed = existing_tagids - entered_tagids

    if added:
        d.engine.execute("""
            INSERT INTO globally_restricted_tags (tagid, userid)
                SELECT tag, %(uid)s
                FROM UNNEST (%(added)s) AS tag
        """, uid=userid, added=list(added))

    if removed:
        d.engine.execute("""
            DELETE FROM globally_restricted_tags
            WHERE tagid = ANY (%(removed)s)
        """, removed=list(removed))

    # Clear the globally restricted tags cache if any changes were made
    if added or removed:
        query_global_restricted_tags.invalidate()


def get_user_tag_restrictions(userid):
    """
    Retrieves a list of tags on the user's restricted tags list for friendly display to the user.

    Parameters:
        userid: The userid of the user requesting the list of restricted tags.

    Returns:
        A list of restricted tag titles which were set by ``userid``.
    """
    query = d.engine.execute("""
        SELECT st.title
        FROM user_restricted_tags
        INNER JOIN searchtag AS st USING (tagid)
        WHERE userid = %(userid)s
        ORDER BY st.title
    """, userid=userid).fetchall()
    tags = [tag.title for tag in query]
    return tags


def get_global_tag_restrictions(userid):
    """
    Retrieves a list of tags on the globally restricted tag list for friendly display to the director.

    Parameters:
        userid: The userid of the director requesting the list of tags.

    Returns:
        A list of globally restricted tag titles and the name of the director which added it.
    """
    # Only directors can view the globally restricted tag list; sanity check against the @director_only decorator
    if userid not in staff.DIRECTORS:
        raise WeasylError("InsufficientPermissions")

    return d.engine.execute("""
        SELECT st.title, lo.login_name
        FROM globally_restricted_tags
        INNER JOIN searchtag AS st USING (tagid)
        INNER JOIN login AS lo USING (userid)
        ORDER BY st.title
    """).fetchall()


@region.cache_on_arguments()
def query_user_restricted_tags(ownerid):
    """
    Gets and returns restricted tags for users.

    Parameters:
        ownerid: The userid of the user who owns the content tags are being added to.

    Returns:
        A set of user restricted tag titles.
    """
    query = d.engine.execute("""
        SELECT title
        FROM user_restricted_tags
        INNER JOIN searchtag USING (tagid)
        WHERE userid = %(ownerid)s
    """, ownerid=ownerid).fetchall()
    return {tag.title for tag in query}


@region.cache_on_arguments()
def query_global_restricted_tags():
    """
    Gets and returns globally restricted tags.

    Parameters:
        None. Retrieves all global tag restriction entries.

    Returns:
        A set of global restricted tag titles.
    """
    query = d.engine.execute("""
        SELECT title
        FROM globally_restricted_tags
        INNER JOIN searchtag USING (tagid)
    """).fetchall()
    return {tag.title for tag in query}


def remove_restricted_tags(patterns, tags):
    """
    Determines what, if any, new search tags match tags that are on the user or global
      restricted tag list.

    Parameters:
        patterns: The result of ``query_user_restricted_tags(ownerid) +
        query_global_restricted_tags()``. Consists
        of a list of titles of patterns which match a restricted tag.

        tags: The reused SQL query result from ``associate()`` which consists of tagids
        and titles for tags passed to the function.

    Returns:
        A set of tagids which have been restricted.
    """
    regex = r"(?:%s)\Z" % ("|".join(pattern.replace("*", ".*") for pattern in patterns),)
    return {tag.tagid for tag in tags if re.match(regex, tag.title)}<|MERGE_RESOLUTION|>--- conflicted
+++ resolved
@@ -118,9 +118,6 @@
     return tags
 
 
-<<<<<<< HEAD
-def associate(userid, tags, submitid=None, charid=None, journalid=None, artistid=None, optoutid=None):
-=======
 def parse_restricted_tags(text):
     """
     A custom implementation of ``parse_tags()`` for the restricted tag list.
@@ -170,7 +167,7 @@
     return False
 
 
-def associate(userid, tags, submitid=None, charid=None, journalid=None):
+def associate(userid, tags, submitid=None, charid=None, journalid=None, artistid=None, optoutid=None):
     """
     Associates searchtags with a content item.
 
@@ -194,7 +191,6 @@
         If an element does not have tags, the element is set to None. If neither elements are set,
         the function returns None.
     """
->>>>>>> c8942270
     targetid = d.get_targetid(submitid, charid, journalid)
 
     # Assign table, feature, ownerid
@@ -239,11 +235,10 @@
     added = entered_tagids - existing_tagids
     removed = existing_tagids - entered_tagids
 
-<<<<<<< HEAD
     # enforce the limit on artist preference tags
     if artistid and (len(added) - len(removed) + len(existing)) > 50:
         raise WeasylError("tooManyPreferenceTags")
-=======
+
     # Track which tags fail to be added or removed to later notify the user (Note: These are tagids at this stage)
     add_failure_restricted_tags = None
     remove_failure_owner_set_tags = None
@@ -256,7 +251,6 @@
         added -= add_failure_restricted_tags
         if len(add_failure_restricted_tags) == 0:
             add_failure_restricted_tags = None
->>>>>>> c8942270
 
     # Check removed artist tags
     if not can_remove_tags(userid, ownerid):
