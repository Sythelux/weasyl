--- conflicted
+++ resolved
@@ -1,13 +1,7 @@
 from __future__ import absolute_import
 
-<<<<<<< HEAD
-import error
-import define as d
-from decimal import Decimal
 from weasyl.cache import region
 from weasyl.error import WeasylError
-=======
->>>>>>> a9b30488
 import re
 from decimal import Decimal
 
