# these are all pinned versions available from https://pypi.weasyldev.com
zope.interface==4.4.3       # for twisted
service_identity==17.0.0    # Newer Twisted wants this for cert verification
Twisted==16.3.2             # Twisted 16.4+ will need additional code work
web.py==0.37+weasyl.2       # https://github.com/Weasyl/webpy
jsonlib2==1.5.2             # optional, but for convenience
<<<<<<< HEAD
pyOpenSSL==17.3.0           # as above
raven==6.4.0
=======
pyOpenSSL==17.5.0           # as above
raven==6.1.0
>>>>>>> 697a3729
requests[security]==2.18.4
oauth2==1.9.0.post1
python-memcached==1.59
txstatsd==1.0.0+weasyl.2    # https://github.com/Weasyl/txstatsd
crochet==1.9.0
txyam2==0.5.1+weasyl.1      # https://github.com/Weasyl/txyam2
mock==2.0.0
Dozer==0.6                  # For WSGI memory profiling
Pillow==4.3.0               # For WSGI memory profiling
pyramid==1.7.3
WebTest==2.0.29
pyotp==2.2.6                # For Two-Factor Authentication
qrcodegen==1.2.0            # For Two-Factor Authentication
cryptography==2.1.4         # For Two-Factor Authentication<|MERGE_RESOLUTION|>--- conflicted
+++ resolved
@@ -4,13 +4,8 @@
 Twisted==16.3.2             # Twisted 16.4+ will need additional code work
 web.py==0.37+weasyl.2       # https://github.com/Weasyl/webpy
 jsonlib2==1.5.2             # optional, but for convenience
-<<<<<<< HEAD
-pyOpenSSL==17.3.0           # as above
+pyOpenSSL==17.5.0           # as above
 raven==6.4.0
-=======
-pyOpenSSL==17.5.0           # as above
-raven==6.1.0
->>>>>>> 697a3729
 requests[security]==2.18.4
 oauth2==1.9.0.post1
 python-memcached==1.59
