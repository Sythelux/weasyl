--- conflicted
+++ resolved
@@ -11,12 +11,7 @@
 crochet==1.10.0
 txyam2==0.5.1+weasyl.1      # https://github.com/Weasyl/txyam2
 mock==2.0.0
-<<<<<<< HEAD
-Dozer==0.7                  # For WSGI memory profiling
 Pillow==6.2.1
-=======
-Pillow==6.2.0
->>>>>>> f1ea592e
 pyramid==1.10.4
 WebOb>=1.8.3                # hack for Pyramid 1.10 with existing packages
 WebTest==2.0.33
