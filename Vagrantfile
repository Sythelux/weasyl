# -*- mode: ruby -*-
# vi: set ft=ruby :

VAGRANTFILE_API_VERSION = "2"

$priv_script = <<SCRIPT

apt-get update
apt-get install -y ca-certificates apt-transport-https

echo >/etc/apt/sources.list.d/weasyl.list \
    'deb http://apt.weasyldev.com/repos/apt/debian jessie main'
echo >/etc/apt/sources.list.d/postgresql.list \
    'deb http://apt.postgresql.org/pub/repos/apt/ jessie-pgdg main 9.5'

curl https://deploy.weasyldev.com/weykent-key.asc | apt-key add -
curl https://www.postgresql.org/media/keys/ACCC4CF8.asc | sudo apt-key add -

echo >/etc/apt/sources.list.d/nodesource.list \
    'deb https://deb.nodesource.com/node_6.x jessie main'

curl https://deb.nodesource.com/gpgkey/nodesource.gpg.key | apt-key add -

apt-get update
apt-mark hold grub-pc
apt-get -y dist-upgrade

# Provides split-dns for Weasyl VPN users (otherwise unused)
mkdir -p /etc/dnsmasq.d/
echo "server=/i.weasyl.com/10.10.10.103" > /etc/dnsmasq.d/i.weasyl.com
apt-get install -y dnsmasq
echo "prepend domain-name-servers 127.0.0.1;" >> /etc/dhcp/dhclient.conf
dhclient -x
dhclient eth0

apt-get -y install \
    git-core libffi-dev libmagickcore-dev libpam-systemd libpq-dev \
    libxml2-dev libxslt-dev memcached nginx pkg-config \
<<<<<<< HEAD
    postgresql-9.5 postgresql-contrib-9.5 \
    liblzma-dev python-dev python-virtualenv
=======
    postgresql-9.4 postgresql-contrib-9.4 \
    liblzma-dev python-dev python-virtualenv \
    ruby-sass nodejs

npm install -g gulp-cli
>>>>>>> bd14e44a

sudo -u postgres dropdb weasyl
sudo -u postgres dropuser vagrant
sudo -u postgres createuser -drs vagrant
sudo -u postgres createdb -E UTF8 -O vagrant weasyl
sudo -u postgres createdb -E UTF8 -O vagrant weasyl_test
sudo -u vagrant psql weasyl -c 'CREATE EXTENSION hstore;'
curl https://deploy.weasyldev.com/weasyl-latest-staff.sql.gz \
    | gunzip | sudo -u vagrant psql weasyl

openssl req -subj '/CN=lo.weasyl.com' -nodes -new -newkey rsa:2048 \
    -keyout /etc/ssl/private/weasyl.key.pem -out /tmp/weasyl.req.pem
openssl x509 -req -days 3650 -in /tmp/weasyl.req.pem \
    -signkey /etc/ssl/private/weasyl.key.pem -out /etc/ssl/private/weasyl.crt.pem

cat >/etc/nginx/sites-available/weasyl <<NGINX

server {
    listen 8443 ssl;

    ssl_certificate /etc/ssl/private/weasyl.crt.pem;
    ssl_certificate_key /etc/ssl/private/weasyl.key.pem;

    server_name lo.weasyl.com;

    rewrite "^(/static/(submission|character)/../../../../../../)(.+)-(.+)\$" \\$1\\$4 break;
    # Allows trailing slash after a profile name
    rewrite ^/(.*)/$ /\\$1 permanent;

    location /static {
        root /home/vagrant/weasyl;
        try_files \\$uri @proxy;
    }

    location /css {
        root /home/vagrant/weasyl/build;
    }

    location / {
        proxy_pass http://127.0.0.1:8880;
        if (\\$request_method = HEAD) {
            gzip off;
        }

        proxy_redirect off;
        proxy_set_header X-Forwarded-Proto \\$scheme;
        proxy_set_header Host \\$http_host;
        proxy_set_header X-Real-IP \\$remote_addr;
        proxy_set_header X-Forwarded-For \\$proxy_add_x_forwarded_for;
        client_max_body_size 30m;
        client_body_buffer_size 128k;
        proxy_connect_timeout 10;
        proxy_send_timeout 30;
        proxy_read_timeout 30;
        proxy_buffers 32 4k;
    }

    location @proxy {
        proxy_pass https://www.weasyl.com;
    }
}

NGINX
ln -fs /etc/nginx/sites-available/weasyl /etc/nginx/sites-enabled
/etc/init.d/nginx restart

SCRIPT


$unpriv_script = <<SCRIPT

# Install libweasyl into the weasyl directory and upgrade this VM's DB.
ln -s /vagrant ~/weasyl
cd ~/weasyl
make install-libweasyl upgrade-db

SCRIPT

Vagrant.configure(VAGRANTFILE_API_VERSION) do |config|
  config.vm.box = "weasyl-debian81.box"
  config.vm.box_url = "http://deploy.weasyldev.com/weasyl-debian81.box"
  config.vm.box_download_checksum = "34592e65ebd4753d6f74a54b019e36d1ce006010cb4f03ed8ec131824f45ff9b"
  config.vm.box_download_checksum_type = "sha256"
  config.vm.hostname = "vagrant-weasyl"
  config.vm.provision :shell, :privileged => true, :inline => $priv_script
  config.vm.provision :shell, :privileged => false, :inline => $unpriv_script
  config.vm.network :forwarded_port, host: 8443, guest: 8443
  # Increase memory.
  config.vm.provider "virtualbox" do |v|
    v.memory = 1024
  end
  config.vm.provider "vmware_fusion" do |v|
    v.vmx["memsize"] = "1024"
  end
end<|MERGE_RESOLUTION|>--- conflicted
+++ resolved
@@ -36,16 +36,11 @@
 apt-get -y install \
     git-core libffi-dev libmagickcore-dev libpam-systemd libpq-dev \
     libxml2-dev libxslt-dev memcached nginx pkg-config \
-<<<<<<< HEAD
     postgresql-9.5 postgresql-contrib-9.5 \
-    liblzma-dev python-dev python-virtualenv
-=======
-    postgresql-9.4 postgresql-contrib-9.4 \
     liblzma-dev python-dev python-virtualenv \
     ruby-sass nodejs
 
 npm install -g gulp-cli
->>>>>>> bd14e44a
 
 sudo -u postgres dropdb weasyl
 sudo -u postgres dropuser vagrant
