$def with (tags)
$:{RENDER("common/stage_title.html", ["Edit Global Community Tagging Restrictions", "Director Control Panel"])}

<div class="content form clear">
  <form method="POST" class="form skinny clear" action="/directorcontrol/globaltagrestrictions">
    $if tags:
      <h3>Current Global Community Tagging Restrictions</h3>
      <table>
        <thead>
          <tr>
            <th width="50%">Added By</th>
            <th width="50%">Tag</th>
          </tr>
        </thead>
        <tbody>
          $for title, login_name in tags.iteritems():
            <tr>
              <td style="text-align:center">$login_name</td>
              <td style="text-align:center">$title</td>
            </tr>
        </tbody>
      </table>
    $else:
      <p style="text-align: center; font-weight: bold;">No community tags are currently restricted.</p>

    $:{CSRF()}
    <h3>Global Community Tagging Restrictions Information</h3>
    <p>
      Tags added here will not be able to be added to the list of search tags for an item,
      except by the owner of the item in question or Weasyl staff. In addition to blocking individual tags, you can
      forbid tag patterns by using <code>*</code> as a wildcard. Wildcard patterns may only use one <code>*</code> and
      must contain at least two additional characters. For example, <code>sun*</code> matches <em>sunrise</em>
      and <em>sunset</em>; <code>*_pen</code> matches <em>fountain_pen</em> and <em>ballpoint_pen</em>.
    </p>

    <span class="label">Add or Remove Tags:</span><br />
<<<<<<< HEAD
    <textarea class="tags-textarea" name="tags">${" ".join(tag.title for tag in tags)}</textarea>
=======
    <textarea id="tags-textarea" name="tags">${" ".join(sorted(tags))}</textarea>
>>>>>>> bd8a7610
    <div style="padding-top: 1em;">
      <button class="button positive" style="float: right;">Save Tags</button>
    </div>
  </form>
</div><|MERGE_RESOLUTION|>--- conflicted
+++ resolved
@@ -34,11 +34,7 @@
     </p>
 
     <span class="label">Add or Remove Tags:</span><br />
-<<<<<<< HEAD
     <textarea class="tags-textarea" name="tags">${" ".join(tag.title for tag in tags)}</textarea>
-=======
-    <textarea id="tags-textarea" name="tags">${" ".join(sorted(tags))}</textarea>
->>>>>>> bd8a7610
     <div style="padding-top: 1em;">
       <button class="button positive" style="float: right;">Save Tags</button>
     </div>
