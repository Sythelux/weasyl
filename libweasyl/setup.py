--- conflicted
+++ resolved
@@ -33,12 +33,7 @@
         'misaka==1.0.3+weasyl.6',    # https://github.com/Weasyl/misaka
         'oauthlib==2.0.4',
         'psycopg2cffi==2.7.7',
-<<<<<<< HEAD
-        'pytz==2018.4',
-=======
         'pytz==2018.5',
-        'pyyaml==3.12',
->>>>>>> d732ae6e
         'sanpera==0.1.1+weasyl.6',   # https://github.com/Weasyl/sanpera
         'sqlalchemy==1.2.9',
         'translationstring==1.3',
