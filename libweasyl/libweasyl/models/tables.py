from sqlalchemy import (
<<<<<<< HEAD
    MetaData, Table, Column, CheckConstraint, ForeignKeyConstraint, Index,
    Boolean, Enum, Integer, String, Text, SMALLINT, text)
from sqlalchemy.dialects.postgresql import ARRAY, JSONB, TIMESTAMP
=======
    MetaData, Table, Column, CheckConstraint, ForeignKeyConstraint, UniqueConstraint, Index,
    Integer, String, Text, text, DateTime, func, Boolean)
from sqlalchemy.dialects.postgresql import ARRAY, BYTEA, ENUM, JSONB, TIMESTAMP
from sqlalchemy.schema import ForeignKey

>>>>>>> e0bc9129

from libweasyl.models.helpers import (
    ArrowColumn, CharSettingsColumn, JSONValuesColumn, RatingColumn, WeasylTimestampColumn)
from libweasyl import constants


metadata = MetaData()


def default_fkey(*args, **kwargs):
    return ForeignKeyConstraint(*args, onupdate='CASCADE', ondelete='CASCADE', **kwargs)


api_tokens = Table(
    'api_tokens', metadata,
    Column('userid', Integer(), primary_key=True, nullable=False),
    Column('token', String(length=64), primary_key=True, nullable=False),
    Column('description', String()),
    default_fkey(['userid'], ['login.userid'], name='api_tokens_userid_fkey'),
)


authbcrypt = Table(
    'authbcrypt', metadata,
    Column('userid', Integer(), primary_key=True, nullable=False),
    Column('hashsum', String(length=100), nullable=False),
    default_fkey(['userid'], ['login.userid'], name='authbcrypt_userid_fkey'),
)


blocktag = Table(
    'blocktag', metadata,
    Column('userid', Integer(), primary_key=True, nullable=False),
    Column('tagid', Integer(), primary_key=True, nullable=False),
    Column('rating', RatingColumn, nullable=False),
    default_fkey(['tagid'], ['searchtag.tagid'], name='blocktag_tagid_fkey'),
    default_fkey(['userid'], ['login.userid'], name='blocktag_userid_fkey'),
)

Index('ind_blocktag_userid', blocktag.c.userid)


charcomment = Table(
    'charcomment', metadata,
    Column('commentid', Integer(), primary_key=True, nullable=False),
    Column('userid', Integer(), nullable=False),
    Column('targetid', Integer(), nullable=False),
    Column('parentid', Integer(), nullable=False, server_default='0'),
    Column('content', String(length=10000), nullable=False),
    Column('unixtime', WeasylTimestampColumn(), nullable=False),
    Column('settings', String(length=20), nullable=False, server_default=''),
    Column('hidden_by', Integer(), nullable=True),
    default_fkey(['targetid'], ['character.charid'], name='charcomment_targetid_fkey'),
    default_fkey(['userid'], ['login.userid'], name='charcomment_userid_fkey'),
    default_fkey(['hidden_by'], ['login.userid'], name='charcomment_hidden_by_fkey'),
)

Index('ind_charcomment_targetid_commentid', charcomment.c.targetid, charcomment.c.commentid)


collection = Table(
    'collection', metadata,
    Column('userid', Integer(), primary_key=True, nullable=False),
    Column('submitid', Integer(), primary_key=True, nullable=False),
    Column('unixtime', WeasylTimestampColumn(), nullable=False),
    Column('settings', String(length=20), nullable=False, server_default='p'),
    default_fkey(['userid'], ['login.userid'], name='collection_userid_fkey'),
    default_fkey(['submitid'], ['submission.submitid'], name='collection_submitid_fkey'),
)

Index('ind_collection_userid', collection.c.userid)


comments = Table(
    'comments', metadata,
    Column('commentid', Integer(), primary_key=True),
    Column('userid', Integer(), nullable=False),
    Column('target_user', Integer(), nullable=True),
    Column('target_sub', Integer(), nullable=True),
    Column('parentid', Integer(), nullable=True),
    Column('content', Text(), nullable=False),
    Column('unixtime', WeasylTimestampColumn(), nullable=False),
    Column('settings', CharSettingsColumn({
        'h': 'hidden',
        's': 'staff-note',
    }, length=20), nullable=False, server_default=''),
    Column('hidden_by', Integer(), nullable=True),
    default_fkey(['userid'], ['login.userid'], name='comments_userid_fkey'),
    default_fkey(['target_user'], ['login.userid'], name='comments_target_user_fkey'),
    default_fkey(['target_sub'], ['submission.submitid'], name='comments_target_sub_fkey'),
    default_fkey(['parentid'], ['comments.commentid'], name='comments_parentid_fkey'),
    default_fkey(['hidden_by'], ['login.userid'], name='comments_hidden_by_fkey'),
    CheckConstraint('(target_user IS NOT NULL) != (target_sub IS NOT NULL)', name='comments_target_check'),
)

Index('ind_comments_target_user_commentid', comments.c.target_user, comments.c.commentid, postgresql_where=comments.c.target_user != None)
Index('ind_comments_target_sub_commentid', comments.c.target_sub, comments.c.commentid, postgresql_where=comments.c.target_sub != None)


commishclass = Table(
    'commishclass', metadata,
    Column('classid', Integer(), primary_key=True, nullable=False),
    Column('userid', Integer(), primary_key=True, nullable=False),
    Column('title', String(length=100), nullable=False),
    default_fkey(['userid'], ['login.userid'], name='commishclass_userid_fkey'),
)

Index('ind_userid_title', commishclass.c.userid, commishclass.c.title, unique=True)
Index('ind_commishclass_userid', commishclass.c.userid)


commishdesc = Table(
    'commishdesc', metadata,
    Column('userid', Integer(), primary_key=True, nullable=False),
    Column('content', String(length=20000), nullable=False),
    default_fkey(['userid'], ['login.userid'], name='commishdesc_userid_fkey'),
)


commishprice = Table(
    'commishprice', metadata,
    Column('priceid', Integer(), primary_key=True, nullable=False),
    Column('classid', Integer(), primary_key=True, nullable=False),
    Column('userid', Integer(), primary_key=True, nullable=False),
    Column('title', String(length=500), nullable=False),
    Column('amount_min', Integer(), nullable=False),
    Column('amount_max', Integer(), nullable=False),
    Column('settings', String(length=20), nullable=False, server_default=''),
    default_fkey(['userid'], ['login.userid'], name='commishprice_userid_fkey'),
)

Index('ind_classid_userid_title', commishprice.c.classid, commishprice.c.userid, commishprice.c.title, unique=True)


emailblacklist = Table(
    'emailblacklist', metadata,
    Column('id', Integer(), primary_key=True, nullable=False),
    Column('added_by', Integer(), nullable=False),
    Column('domain_name', String(length=252), nullable=False, unique=True),
    Column('reason', Text(), nullable=False),
    default_fkey(['added_by'], ['login.userid'], name='emailblacklist_userid_fkey'),
)


emailverify = Table(
    'emailverify', metadata,
    Column('userid', Integer(), primary_key=True, nullable=False),
    Column('email', String(length=100), nullable=False, unique=True),
    Column('createtimestamp', DateTime(timezone=True), nullable=False, server_default=func.now()),
    Column('token', String(length=100), nullable=False),
    default_fkey(['userid'], ['login.userid'], name='emailverify_userid_fkey'),
)

Index('ind_emailverify_token', emailverify.c.token)


favorite = Table(
    'favorite', metadata,
    Column('userid', Integer(), primary_key=True, nullable=False),
    Column('targetid', Integer(), primary_key=True, nullable=False, autoincrement=False),
    Column('type', String(length=5), primary_key=True, nullable=False, server_default=''),
    Column('unixtime', WeasylTimestampColumn(), nullable=False),
    default_fkey(['userid'], ['login.userid'], name='favorite_userid_fkey'),
)

Index('ind_favorite_userid', favorite.c.userid)
Index('ind_favorite_type_targetid', favorite.c.type, favorite.c.targetid)
Index('ind_favorite_userid_type_unixtime', favorite.c.userid, favorite.c.type, favorite.c.unixtime)


folder = Table(
    'folder', metadata,
    Column('folderid', Integer(), primary_key=True, nullable=False),
    Column('parentid', Integer(), nullable=False),
    Column('userid', Integer(), nullable=False),
    Column('title', String(length=100), nullable=False),
    Column('settings', CharSettingsColumn({
        'h': 'hidden',
        'n': 'no-notifications',
        'u': 'profile-filter',
        'm': 'index-filter',
        'f': 'featured-filter',
    }, length=20), nullable=False, server_default=''),
    default_fkey(['userid'], ['login.userid'], name='folder_userid_fkey'),
)

Index('ind_folder_userid', folder.c.userid)


forgotpassword = Table(
    'forgotpassword', metadata,
    Column('token_sha256', BYTEA(), primary_key=True, nullable=False),
    Column('email', String(length=254), nullable=False),
    Column('created_at', TIMESTAMP(timezone=True), nullable=False, server_default=func.now()),
)

Index('ind_forgotpassword_created_at', forgotpassword.c.created_at)


frienduser = Table(
    'frienduser', metadata,
    Column('userid', Integer(), primary_key=True, nullable=False),
    Column('otherid', Integer(), primary_key=True, nullable=False),
    Column('settings', CharSettingsColumn({
        'p': 'pending',
    }, length=20), nullable=False, server_default='p'),
    Column('created_at', TIMESTAMP(timezone=True), nullable=False, server_default=func.now()),
    default_fkey(['otherid'], ['login.userid'], name='frienduser_otherid_fkey'),
    default_fkey(['userid'], ['login.userid'], name='frienduser_userid_fkey'),
)

Index('ind_frienduser_otherid', frienduser.c.otherid)
Index('ind_frienduser_userid', frienduser.c.userid)


character = Table(
    'character', metadata,
    Column('charid', Integer(), primary_key=True, nullable=False),
    Column('userid', Integer(), nullable=False),
    Column('unixtime', WeasylTimestampColumn(), nullable=False),
    Column('char_name', String(length=100), nullable=False, server_default=''),
    Column('age', String(length=100), nullable=False, server_default=''),
    Column('gender', String(length=100), nullable=False, server_default=''),
    Column('height', String(length=100), nullable=False, server_default=''),
    Column('weight', String(length=100), nullable=False, server_default=''),
    Column('species', String(length=100), nullable=False, server_default=''),
    Column('content', String(length=100000), nullable=False, server_default=u""),
    Column('rating', RatingColumn, nullable=False),
    Column('settings', CharSettingsColumn({
        'h': 'hidden',
        'f': 'friends-only',
    }, length=20), nullable=False, server_default=''),
    Column('page_views', Integer(), nullable=False, server_default='0'),
    default_fkey(['userid'], ['login.userid'], name='character_userid_fkey'),
)

Index('ind_character_userid', character.c.userid)


google_doc_embeds = Table(
    'google_doc_embeds', metadata,
    Column('submitid', Integer(), primary_key=True, nullable=False),
    Column('embed_url', String(length=255), nullable=False),
    default_fkey(['submitid'], ['submission.submitid'], name='google_doc_embeds_submitid_fkey'),
)


ignoreuser = Table(
    'ignoreuser', metadata,
    Column('userid', Integer(), primary_key=True, nullable=False),
    Column('otherid', Integer(), primary_key=True, nullable=False),
    default_fkey(['userid'], ['login.userid'], name='ignoreuser_userid_fkey'),
    default_fkey(['otherid'], ['login.userid'], name='ignoreuser_otherid_fkey'),
)

Index('ind_ignoreuser_userid', ignoreuser.c.userid)


journal = Table(
    'journal', metadata,
    Column('journalid', Integer(), primary_key=True, nullable=False),
    Column('userid', Integer(), nullable=False),
    Column('title', String(length=200), nullable=False),
    Column('content', String(length=100000), nullable=False),
    Column('rating', RatingColumn, nullable=False),
    Column('unixtime', WeasylTimestampColumn(), nullable=False),
    Column('settings', CharSettingsColumn({
        'h': 'hidden',
        'f': 'friends-only',
    }, length=20), nullable=False, server_default=''),
    Column('page_views', Integer(), nullable=False, server_default='0'),
    Column('submitter_ip_address', String(length=45), nullable=True),
    Column('submitter_user_agent_id', Integer(), nullable=True),
    default_fkey(['userid'], ['login.userid'], name='journal_userid_fkey'),
    ForeignKeyConstraint(
        ['submitter_user_agent_id'],
        ['user_agents.user_agent_id'],
        name="journal_user_agent_id_fkey",
    ),
)

Index('ind_journal_userid', journal.c.userid)


journalcomment = Table(
    'journalcomment', metadata,
    Column('commentid', Integer(), primary_key=True, nullable=False),
    Column('userid', Integer(), nullable=False),
    Column('targetid', Integer(), nullable=False),
    Column('parentid', Integer(), nullable=False, server_default='0'),
    Column('content', String(length=10000), nullable=False),
    Column('unixtime', WeasylTimestampColumn(), nullable=False),
    Column('settings', String(length=20), nullable=False, server_default=''),
    Column('hidden_by', Integer(), nullable=True),
    default_fkey(['targetid'], ['journal.journalid'], name='journalcomment_targetid_fkey'),
    default_fkey(['userid'], ['login.userid'], name='journalcomment_userid_fkey'),
    default_fkey(['hidden_by'], ['login.userid'], name='journalcomment_hidden_by_fkey'),
)

Index('ind_journalcomment_targetid_commentid', journalcomment.c.targetid, journalcomment.c.commentid)


login = Table(
    'login', metadata,
    Column('userid', Integer(), primary_key=True, nullable=False),
    Column('login_name', String(length=40), nullable=False, unique=True),
    Column('last_login', TIMESTAMP(timezone=True), nullable=False),
    Column('email', String(length=100), nullable=False, server_default=''),
    Column('twofa_secret', String(length=420), nullable=True),
    # Must be nullable, since existing accounts will not have this information
    Column('ip_address_at_signup', String(length=39), nullable=True),
    Column('voucher', Integer, ForeignKey('login.userid'), nullable=True),
)

Index('ind_login_login_name', login.c.login_name)
Index('ind_login_lower_email', func.lower(login.c.login_name.collate('C')))


twofa_recovery_codes = Table(
    'twofa_recovery_codes', metadata,
    Column('userid', Integer(), nullable=False),
    Column('recovery_code_hash', String(length=100), nullable=False),
    default_fkey(['userid'], ['login.userid'], name='twofa_recovery_codes_userid_fkey'),
)

Index('ind_twofa_recovery_codes_userid', twofa_recovery_codes.c.userid)


logincreate = Table(
    'logincreate', metadata,
    Column('token', String(length=100), primary_key=True, nullable=False),
    Column('username', String(length=40), nullable=False),
    Column('login_name', String(length=40), nullable=False, unique=True),
    Column('hashpass', String(length=100), nullable=False),
    Column('email', String(length=100), nullable=False, unique=True),
    Column('birthday', WeasylTimestampColumn(), nullable=False),
    Column('created_at', TIMESTAMP(timezone=True), nullable=False, server_default=func.now()),
    # Used to determine if a record is invalid for purposes of plausible deniability of email addresses
    #   AKA, create a logincreate entry if an in-use email address is provided, thus preserving the effect of
    #   a pending username triggering a username taken error.
    Column('invalid', Boolean(), server_default='f', nullable=False),
    Column('invalid_email_addr', String(length=100), nullable=True, server_default=None),
    Column('ip_address_signup_request', String(length=39), nullable=True),
)


media = Table(
    'media', metadata,
    Column('mediaid', Integer(), primary_key=True, nullable=False),
    Column('file_type', String(length=8), nullable=False),
    Column('attributes', JSONValuesColumn(), nullable=False, server_default=text(u"''::hstore")),
    Column('sha256', String(length=64)),
)

Index('ind_media_sha256', media.c.sha256)


message = Table(
    'message', metadata,
    Column('noteid', Integer(), primary_key=True, nullable=False),
    Column('userid', Integer(), nullable=False),
    Column('otherid', Integer(), nullable=False),
    Column('user_folder', Integer(), nullable=False, server_default='0'),
    Column('other_folder', Integer(), nullable=False, server_default='0'),
    Column('title', String(length=100), nullable=False),
    Column('content', String(length=100000), nullable=False),
    Column('unixtime', WeasylTimestampColumn(), nullable=False),
    Column('settings', String(length=20), nullable=False, server_default='u'),
    default_fkey(['otherid'], ['login.userid'], name='message_otherid_fkey'),
    default_fkey(['userid'], ['login.userid'], name='message_userid_fkey'),
)

Index('ind_message_otherid_noteid', message.c.otherid, message.c.noteid)
Index('ind_message_userid_noteid', message.c.userid, message.c.noteid)


oauth_bearer_tokens = Table(
    'oauth_bearer_tokens', metadata,
    Column('id', Integer(), primary_key=True, nullable=False),
    Column('clientid', String(length=32), nullable=False),
    Column('userid', Integer(), nullable=False),
    Column('scopes', ARRAY(Text()), nullable=False),
    Column('access_token', String(length=64), nullable=False, unique=True),
    Column('refresh_token', String(length=64), nullable=False, unique=True),
    Column('expires_at', ArrowColumn(), nullable=False),
    default_fkey(['clientid'], ['oauth_consumers.clientid'], name='oauth_bearer_tokens_clientid_fkey'),
    default_fkey(['userid'], ['login.userid'], name='oauth_bearer_tokens_userid_fkey'),
)


oauth_consumers = Table(
    'oauth_consumers', metadata,
    Column('clientid', String(length=32), primary_key=True, nullable=False),
    Column('description', Text(), nullable=False),
    Column('ownerid', Integer(), nullable=False),
    Column('grant_type', String(length=32), nullable=False),
    Column('response_type', String(length=32), nullable=False),
    Column('scopes', ARRAY(Text()), nullable=False),
    Column('redirect_uris', ARRAY(Text()), nullable=False),
    Column('client_secret', String(length=64), nullable=False),
    default_fkey(['ownerid'], ['login.userid'], name='oauth_consumers_owner_fkey'),
)


permaban = Table(
    'permaban', metadata,
    Column('userid', Integer(), primary_key=True, nullable=False),
    Column('reason', Text(), nullable=False),
    default_fkey(['userid'], ['login.userid'], name='permaban_userid_fkey'),
)


permitted_senders = Table(
    'permitted_senders', metadata,
    Column('userid', Integer(), primary_key=True),
    Column('sender', Integer(), primary_key=True),
    default_fkey(['userid'], ['login.userid'], name='permitted_senders_userid_fkey'),
    default_fkey(['sender'], ['login.userid'], name='permitted_senders_sender_fkey'),
)


profile = Table(
    'profile', metadata,
    Column('userid', Integer(), primary_key=True, nullable=False),
    Column('username', String(length=40), nullable=False, unique=True),
    Column('full_name', String(length=100), nullable=False),
    Column('catchphrase', String(length=200), nullable=False, server_default=''),
    Column('artist_type', String(length=100), nullable=False, server_default=''),
    Column('created_at', TIMESTAMP(timezone=True), nullable=False, server_default=func.now()),
    Column('latest_submission_time', ArrowColumn(), nullable=False, server_default='epoch'),
    Column('profile_text', String(length=100000), nullable=False, server_default=''),
    Column('settings', String(length=20), nullable=False, server_default='ccci'),
    Column('stream_url', String(length=500), nullable=False, server_default=''),
    Column('page_views', Integer(), nullable=False, server_default='0'),
    Column('config', CharSettingsColumn({
        'b': 'show-birthday',
        '2': '12-hour-time',

        'g': 'tagging-disabled',
        'd': 'premium',

        'u': 'hide-favorites-bar',
        'v': 'hide-favorites',
        'w': 'staff-shouts-only',
        'x': 'friend-shouts-only',
        'y': 'staff-notes-only',
        'z': 'friend-notes-only',
        'h': 'hide-profile-from-guests',
        'i': 'hide-profile-stats',
        'k': 'disallow-others-tag-removal',

        's': 'watch-user-submissions',
        'c': 'watch-user-collections',
        'f': 'watch-user-characters',
        't': 'watch-user-stream-status',
        'j': 'watch-user-journals',
    }, {
        'tagging-level': {
            'a': 'max-rating-mature',
            'p': 'max-rating-explicit',
        },
        'thumbnail-bar': {
            'O': 'collections',
            'A': 'characters',
        },
    }, length=50), nullable=False, server_default=''),
    Column('jsonb_settings', JSONB()),
    Column('stream_text', String(length=2000)),
    default_fkey(['userid'], ['login.userid'], name='profile_userid_fkey'),
)


report = Table(
    'report', metadata,
    Column('target_user', Integer(), nullable=True),
    Column('target_sub', Integer(), nullable=True),
    Column('target_char', Integer(), nullable=True),
    Column('target_journal', Integer(), nullable=True),
    Column('target_comment', Integer(), nullable=True),
    Column('opened_at', ArrowColumn(), nullable=False),
    Column('urgency', Integer(), nullable=False),
    Column('closerid', Integer(), nullable=True),
    Column('settings', CharSettingsColumn({
        'r': 'under-review',
    }, length=20), nullable=False, server_default=''),
    Column('reportid', Integer(), primary_key=True, nullable=False),
    Column('closed_at', ArrowColumn(), nullable=True),
    Column('closure_reason',
           ENUM(constants.ReportClosureReason,
                name='report_closure_reason',
                metadata=metadata,
                validate_strings=True,
                values_callable=lambda enum_cls: [e.value for e in enum_cls]),
           nullable=True),
    Column('closure_explanation', Text(), nullable=True),
    default_fkey(['target_user'], ['login.userid'], name='report_target_user_fkey'),
    default_fkey(['target_sub'], ['submission.submitid'], name='report_target_sub_fkey'),
    default_fkey(['target_char'], ['character.charid'], name='report_target_char_fkey'),
    default_fkey(['target_journal'], ['journal.journalid'], name='report_target_journal_fkey'),
    default_fkey(['target_comment'], ['comments.commentid'], name='report_target_comment_fkey'),
    default_fkey(['closerid'], ['login.userid'], name='report_closerid_fkey'),
    CheckConstraint(
        '((target_user IS NOT NULL)::int + (target_sub IS NOT NULL)::int '
        '  + (target_char IS NOT NULL)::int + (target_journal IS NOT NULL)::int '
        '  + (target_comment IS NOT NULL)::int) = 1',
        name='report_target_check'),
    CheckConstraint(
        '((closed_at IS NOT NULL)::int + (closure_reason IS NOT NULL)::int '
        '  + (closure_explanation IS NOT NULL)::int) IN (0, 3)',
        name='report_closure_check'),
)


reportcomment = Table(
    'reportcomment', metadata,
    Column('violation', Integer(), nullable=False),
    Column('userid', Integer(), nullable=False),
    Column('unixtime', WeasylTimestampColumn(), nullable=False),
    Column('content', String(length=2000), nullable=False, server_default=''),
    Column('commentid', Integer(), primary_key=True, nullable=False),
    Column('reportid', Integer(), nullable=False),
    default_fkey(['userid'], ['login.userid'], name='reportcomment_userid_fkey'),
    default_fkey(['reportid'], ['report.reportid'], name='reportcomment_reportid_fkey'),
)


searchmapchar = Table(
    'searchmapchar', metadata,
    Column('tagid', Integer(), primary_key=True, nullable=False),
    Column('targetid', Integer(), primary_key=True, nullable=False),
    Column('settings', String(), nullable=False, server_default=''),
    default_fkey(['targetid'], ['character.charid'], name='searchmapchar_targetid_fkey'),
    default_fkey(['tagid'], ['searchtag.tagid'], name='searchmapchar_tagid_fkey'),
)

Index('ind_searchmapchar_tagid', searchmapchar.c.tagid)
Index('ind_searchmapchar_targetid', searchmapchar.c.targetid)


searchmapjournal = Table(
    'searchmapjournal', metadata,
    Column('tagid', Integer(), primary_key=True, nullable=False),
    Column('targetid', Integer(), primary_key=True, nullable=False),
    Column('settings', String(), nullable=False, server_default=''),
    default_fkey(['targetid'], ['journal.journalid'], name='searchmapjournal_targetid_fkey'),
    default_fkey(['tagid'], ['searchtag.tagid'], name='searchmapjournal_tagid_fkey'),
)

Index('ind_searchmapjournal_targetid', searchmapjournal.c.targetid)
Index('ind_searchmapjournal_tagid', searchmapjournal.c.tagid)


searchmapsubmit = Table(
    'searchmapsubmit', metadata,
    Column('tagid', Integer(), primary_key=True, nullable=False),
    Column('targetid', Integer(), primary_key=True, nullable=False),
    Column('settings', CharSettingsColumn({
        'a': 'artist-tag',
    }), nullable=False, server_default=''),
    default_fkey(['targetid'], ['submission.submitid'], name='searchmapsubmit_targetid_fkey'),
    default_fkey(['tagid'], ['searchtag.tagid'], name='searchmapsubmit_tagid_fkey'),
)

Index('ind_searchmapsubmit_tagid', searchmapsubmit.c.tagid)
Index('ind_searchmapsubmit_targetid', searchmapsubmit.c.targetid)


artist_preferred_tags = Table(
    'artist_preferred_tags', metadata,
    Column('tagid', Integer(), primary_key=True, nullable=False),
    Column('targetid', Integer(), primary_key=True, nullable=False),
    Column('settings', String(), nullable=False, server_default=''),
    default_fkey(['targetid'], ['login.userid'], name='artist_preferred_tags_targetid_fkey'),
    default_fkey(['tagid'], ['searchtag.tagid'], name='artist_preferred_tags_tagid_fkey'),
)

Index('ind_artist_preferred_tags_tagid', artist_preferred_tags.c.tagid)
Index('ind_artist_preferred_tags_targetid', artist_preferred_tags.c.targetid)


artist_optout_tags = Table(
    'artist_optout_tags', metadata,
    Column('tagid', Integer(), primary_key=True, nullable=False),
    Column('targetid', Integer(), primary_key=True, nullable=False),
    Column('settings', String(), nullable=False, server_default=''),
    default_fkey(['targetid'], ['login.userid'], name='artist_optout_tags_targetid_fkey'),
    default_fkey(['tagid'], ['searchtag.tagid'], name='artist_optout_tags_tagid_fkey'),
)

Index('ind_artist_optout_tags_tagid', artist_optout_tags.c.tagid)
Index('ind_artist_optout_tags_targetid', artist_optout_tags.c.targetid)


globally_restricted_tags = Table(
    'globally_restricted_tags', metadata,
    Column('tagid', Integer(), primary_key=True, nullable=False),
    Column('userid', Integer(), primary_key=True, nullable=False),
    default_fkey(['userid'], ['login.userid'], name='globally_restricted_tags_userid_fkey'),
    default_fkey(['tagid'], ['searchtag.tagid'], name='globally_restricted_tags_tagid_fkey'),
)

Index('ind_globally_restricted_tags_tagid', globally_restricted_tags.c.tagid)
Index('ind_globally_restricted_tags_userid', globally_restricted_tags.c.userid)


user_restricted_tags = Table(
    'user_restricted_tags', metadata,
    Column('tagid', Integer(), primary_key=True, nullable=False),
    Column('userid', Integer(), primary_key=True, nullable=False),
    default_fkey(['userid'], ['login.userid'], name='user_restricted_tags_userid_fkey'),
    default_fkey(['tagid'], ['searchtag.tagid'], name='user_restricted_tags_tagid_fkey'),
)

Index('ind_user_restricted_tags_tagid', user_restricted_tags.c.tagid)
Index('ind_user_restricted_tags_userid', user_restricted_tags.c.userid)


searchtag = Table(
    'searchtag', metadata,
    Column('tagid', Integer(), primary_key=True, nullable=False),
    Column('title', String(length=162), nullable=False, unique=True),
)

Index('ind_searchtag_tagid', searchtag.c.tagid)


sessions = Table(
    'sessions', metadata,
    Column('sessionid', String(length=64), primary_key=True, nullable=False),
    Column('created_at', ArrowColumn(), nullable=False, server_default=text('now()')),
    Column('userid', Integer()),
    Column('additional_data', JSONValuesColumn(), nullable=False, server_default=text(u"''::hstore")),
    Column('ip_address', String(length=39), nullable=True),
    Column('user_agent_id', Integer(), nullable=True),
    default_fkey(['userid'], ['login.userid'], name='sessions_userid_fkey'),
    default_fkey(['user_agent_id'], ['user_agents.user_agent_id'], name='sessions_user_agent_id_fkey'),
    CheckConstraint("userid IS NOT NULL OR additional_data != ''", name='sessions_no_guest_check'),
)

Index('ind_sessions_created_at', sessions.c.created_at)
Index('ind_sessions_userid', sessions.c.userid)


user_agents = Table(
    'user_agents', metadata,
    Column('user_agent_id', Integer(), primary_key=True, nullable=False),
    Column('user_agent', String(length=1024), nullable=False, unique=True),
)

user_events = Table(
    'user_events', metadata,
    Column('eventid', Integer(), primary_key=True, nullable=False),
    Column('userid', Integer(), ForeignKey('login.userid'), nullable=False),
    Column('event', String(length=100), nullable=False),
    Column('data', JSONB(), nullable=False),
    Column('occurred', TIMESTAMP(timezone=True), nullable=False, server_default=func.now()),
)

Index('ind_user_events_userid_eventid', user_events.c.userid, user_events.c.eventid)


siteupdate = Table(
    'siteupdate', metadata,
    Column('updateid', Integer(), primary_key=True, nullable=False),
    Column('userid', Integer(), nullable=False),
    Column('wesley', Boolean(), nullable=False, server_default='f'),
    Column('title', String(length=100), nullable=False),
    Column('content', Text(), nullable=False),
    Column('unixtime', WeasylTimestampColumn(), nullable=False),
    default_fkey(['userid'], ['login.userid'], name='siteupdate_userid_fkey'),
)


siteupdatecomment = Table(
    'siteupdatecomment', metadata,
    Column('commentid', Integer(), primary_key=True, nullable=False),
    Column('userid', Integer(), nullable=False),
    Column('targetid', Integer(), nullable=False),
    Column('parentid', Integer(), nullable=True),
    Column('content', String(length=10000), nullable=False),
    Column('created_at', TIMESTAMP(timezone=True), nullable=False, server_default=func.now()),
    Column('hidden_at', TIMESTAMP(timezone=True), nullable=True),
    Column('hidden_by', Integer(), nullable=True),
    ForeignKeyConstraint(['targetid'], ['siteupdate.updateid'], name='siteupdatecomment_targetid_fkey'),
    ForeignKeyConstraint(
        ['targetid', 'parentid'],
        ['siteupdatecomment.targetid', 'siteupdatecomment.commentid'],
        name='siteupdatecomment_parentid_fkey'),
    ForeignKeyConstraint(['userid'], ['login.userid'], name='siteupdatecomment_userid_fkey'),
    ForeignKeyConstraint(['hidden_by'], ['login.userid'], name='siteupdatecomment_hidden_by_fkey', ondelete='SET NULL'),
    CheckConstraint("hidden_by IS NULL OR hidden_at IS NOT NULL", name='siteupdatecomment_hidden_check'),
    UniqueConstraint('targetid', 'commentid'),
)


submission = Table(
    'submission', metadata,
    Column('submitid', Integer(), primary_key=True, nullable=False),
    Column('folderid', Integer(), nullable=True),
    Column('userid', Integer(), nullable=False),
    Column('unixtime', WeasylTimestampColumn(), nullable=False),
    Column('title', String(length=200), nullable=False),
    Column('content', String(length=300000), nullable=False),
    Column('subtype', Integer(), nullable=False),
    Column('rating', RatingColumn, nullable=False),
<<<<<<< HEAD
    Column('page_views', Integer(), nullable=False, server_default='0'),
    Column('sorttime', WeasylTimestampColumn(), nullable=False),
    Column('fave_count', Integer(), nullable=False, server_default='0'),
    Column('hidden', Boolean(), nullable=False, server_default='f'),
    Column('friends_only', Boolean(), nullable=False, server_default='f'),
    Column('critique', Boolean(), nullable=False, server_default='f'),
    Column('embed_type', Enum('google-drive', 'other', name="embed_types"), nullable=True),
=======
    Column('settings', CharSettingsColumn({
        'h': 'hidden',
        'f': 'friends-only',
        'q': 'critique',
        'u': 'thumbnail-required',
    }, {
        'embed-type': {
            'D': 'google-drive',
            'v': 'other',
        },
    }), nullable=False, server_default=''),
    Column('page_views', Integer(), nullable=False, server_default='0'),
    Column('favorites', Integer(), nullable=False),
    Column('submitter_ip_address', String(length=45), nullable=True),
    Column('submitter_user_agent_id', Integer(), nullable=True),
>>>>>>> e0bc9129
    default_fkey(['userid'], ['login.userid'], name='submission_userid_fkey'),
    default_fkey(['folderid'], ['folder.folderid'], name='submission_folderid_fkey'),
    ForeignKeyConstraint(
        ['submitter_user_agent_id'],
        ['user_agents.user_agent_id'],
        name="submission_agent_id_fkey",
    ),
    Index(
        'ind_submission_score',
        text("""(
            log(favorites + 1)
                + log(page_views + 1) / 2
                + unixtime / 180000.0
        )"""),
    ),
)

Index('ind_submission_folderid', submission.c.folderid)
Index('ind_submission_userid_submitid', submission.c.userid, submission.c.submitid)
Index('ind_submission_userid_folderid_submitid', submission.c.userid, submission.c.folderid, submission.c.submitid, postgresql_where=submission.c.folderid.isnot(None))
Index('ind_submission_userid_unixtime', submission.c.userid, submission.c.unixtime.desc())


submission_media_links = Table(
    'submission_media_links', metadata,
    Column('linkid', Integer(), primary_key=True, nullable=False),
    Column('mediaid', Integer(), nullable=False),
    Column('submitid', Integer(), nullable=False),
    Column('link_type', String(length=32), nullable=False),
    default_fkey(['submitid'], ['submission.submitid'], name='submission_media_links_submitid_fkey'),
    default_fkey(['mediaid'], ['media.mediaid'], name='submission_media_links_mediaid_fkey'),
)

Index('ind_submission_media_links_submitid', submission_media_links.c.submitid)
Index('ind_submission_media_links_mediaid', submission_media_links.c.mediaid, unique=False)


submission_tags = Table(
    'submission_tags', metadata,
    Column('submitid', Integer(), primary_key=True, nullable=False),
    Column('tags', ARRAY(Integer()), nullable=False),
    default_fkey(['submitid'], ['submission.submitid'], name='submission_tags_submitid_fkey'),
)

Index('ind_submission_tags_tags', submission_tags.c.tags, postgresql_using='gin')


suspension = Table(
    'suspension', metadata,
    Column('userid', Integer(), primary_key=True, nullable=False),
    Column('reason', Text(), nullable=False),
    Column('release', Integer(), nullable=False),
    default_fkey(['userid'], ['login.userid'], name='suspension_userid_fkey'),
)


tag_updates = Table(
    'tag_updates', metadata,
    Column('updateid', Integer(), primary_key=True),
    Column('submitid', Integer(), nullable=False),
    Column('userid', Integer(), nullable=False),
    Column('added', ARRAY(Text())),
    Column('removed', ARRAY(Text())),
    Column('updated_at', Integer(), nullable=False,
           server_default=text(u"(date_part('epoch'::text, now()) - (18000)::double precision)")),
    default_fkey(['submitid'], ['submission.submitid'], name='tag_updates_submitid_fkey'),
    default_fkey(['userid'], ['login.userid'], name='tag_updates_userid_fkey'),
)

Index('ind_tag_updates_submitid', tag_updates.c.submitid)


user_media_links = Table(
    'user_media_links', metadata,
    Column('linkid', Integer(), primary_key=True, nullable=False),
    Column('mediaid', Integer(), nullable=False),
    Column('userid', Integer(), nullable=False),
    Column('link_type', String(length=32), nullable=False),
    default_fkey(['userid'], ['login.userid'], name='user_media_links_userid_fkey'),
    default_fkey(['mediaid'], ['media.mediaid'], name='user_media_links_mediaid_fkey'),
)

Index('ind_user_media_links_submitid', user_media_links.c.userid)
Index('ind_user_media_links_userid', user_media_links.c.userid)
Index('ind_user_media_links_mediaid', user_media_links.c.mediaid, unique=False)


user_links = Table(
    'user_links', metadata,
    Column('linkid', Integer(), primary_key=True, nullable=False),
    Column('userid', Integer(), nullable=False),
    Column('link_type', String(length=64), nullable=False),
    Column('link_value', String(length=2000), nullable=False),
    default_fkey(['userid'], ['login.userid'], name='user_links_userid_fkey'),
)

Index('ind_user_links_userid', user_links.c.userid)


user_streams = Table(
    'user_streams', metadata,
    Column('userid', Integer(), primary_key=True, nullable=False),
    Column('start_time', WeasylTimestampColumn(), nullable=False),
    Column('end_time', WeasylTimestampColumn(), nullable=False),
    default_fkey(['userid'], ['login.userid'], name='user_streams_userid_fkey'),
)

Index('ind_user_streams_end', user_streams.c.end_time)
Index('ind_user_streams_end_time', user_streams.c.end_time)


user_timezones = Table(
    'user_timezones', metadata,
    Column('userid', Integer(), primary_key=True, nullable=False),
    Column('timezone', String(length=255), nullable=False),
    default_fkey(['userid'], ['login.userid'], name='user_timezones_userid_fkey'),
)


useralias = Table(
    'useralias', metadata,
    Column('userid', Integer(), primary_key=True, nullable=False),
    Column('alias_name', String(length=40), primary_key=True, nullable=False),
    Column('settings', String(), nullable=False, server_default=''),
    default_fkey(['userid'], ['login.userid'], name='useralias_userid_fkey'),
)


userinfo = Table(
    'userinfo', metadata,
    Column('userid', Integer(), primary_key=True, nullable=False),
    Column('birthday', WeasylTimestampColumn(), nullable=False),
    Column('gender', String(length=100), nullable=False, server_default=''),
    Column('country', String(length=50), nullable=False, server_default=''),
    default_fkey(['userid'], ['login.userid'], name='userinfo_userid_fkey'),
)


username_history = Table(
    'username_history', metadata,
    Column('historyid', Integer(), primary_key=True, nullable=False),
    Column('userid', Integer(), ForeignKey('login.userid'), nullable=False),
    Column('username', String(length=25), nullable=False),
    Column('login_name', String(length=25), nullable=False),
    Column('replaced_at', TIMESTAMP(timezone=True), nullable=False),
    Column('replaced_by', Integer(), ForeignKey('login.userid'), nullable=False),
    Column('active', Boolean(), nullable=False),
    Column('deactivated_at', TIMESTAMP(timezone=True), nullable=True),
    Column('deactivated_by', Integer(), ForeignKey('login.userid'), nullable=True),
    # true if the username changed but the login_name didn't
    Column('cosmetic', Boolean(), nullable=False),
    CheckConstraint("username !~ '[^ -~]' AND username !~ ';'", name='username_history_username_check'),
    # TODO: replace with generated column once on PostgreSQL 12
    CheckConstraint("login_name = lower(regexp_replace(username, '[^0-9A-Za-z]', '', 'g'))", name='username_history_login_name_check'),
    CheckConstraint("(active OR cosmetic) = (deactivated_at IS NULL) AND (active OR cosmetic) = (deactivated_by IS NULL)", name='username_history_active_check'),
    CheckConstraint("NOT (cosmetic AND active)", name='username_history_cosmetic_inactive_check'),
)

# enforces one active redirect per user
Index('ind_username_history_userid', username_history.c.userid, postgresql_where=username_history.c.active, unique=True)

# enforces that active redirects have unique usernames within this table, although they also need to be unique in all of login, logincreate, useralias, and username_history together
Index('ind_username_history_login_name', username_history.c.login_name, postgresql_where=username_history.c.active, unique=True)

# lookup for a user's most recent change
Index('ind_username_history_userid_historyid', username_history.c.userid, username_history.c.historyid, postgresql_where=~username_history.c.cosmetic, unique=True)


views = Table(
    'views', metadata,
    Column('viewer', String(length=127), primary_key=True, nullable=False),
    Column('targetid', Integer(), primary_key=True, nullable=False, autoincrement=False),
    Column('type', Integer(), primary_key=True, nullable=False, autoincrement=False),
    Column('viewed_at', TIMESTAMP(timezone=True), nullable=False, server_default=func.now()),
)

Index('ind_views_viewed_at', views.c.viewed_at)


watchuser = Table(
    'watchuser', metadata,
    Column('userid', Integer(), primary_key=True, nullable=False),
    Column('otherid', Integer(), primary_key=True, nullable=False),
    Column('settings', String(length=20), nullable=False),
    Column('created_at', TIMESTAMP(timezone=True), nullable=False, server_default=func.now()),
    default_fkey(['otherid'], ['login.userid'], name='watchuser_otherid_fkey'),
    default_fkey(['userid'], ['login.userid'], name='watchuser_userid_fkey'),
)

Index('ind_watchuser_userid', watchuser.c.userid)
Index('ind_watchuser_settings', watchuser.c.settings)
Index('ind_watchuser_userid_settings', watchuser.c.userid, watchuser.c.settings)
Index('ind_watchuser_otherid', watchuser.c.otherid)
Index('ind_watchuser_otherid_settings', watchuser.c.otherid, watchuser.c.settings)


welcome = Table(
    'welcome', metadata,
    Column('welcomeid', Integer(), primary_key=True, nullable=False),
    Column('userid', Integer(), nullable=False),
    Column('otherid', Integer(), nullable=False),
    Column('referid', Integer(), nullable=False, server_default='0'),
    Column('targetid', Integer(), nullable=False, server_default='0'),
    Column('unixtime', WeasylTimestampColumn(), nullable=False),
    Column('type', Integer(), nullable=False),
    Column('deleted', ArrowColumn()),
    default_fkey(['userid'], ['login.userid'], name='welcome_userid_fkey'),
)

Index('ind_welcome_otherid', welcome.c.otherid)
Index('ind_welcome_referid', welcome.c.referid)
Index('ind_welcome_targetid', welcome.c.targetid)
Index('ind_welcome_type', welcome.c.type)
Index('ind_welcome_unixtime', welcome.c.unixtime)
Index('ind_welcome_userid_type', welcome.c.userid, welcome.c.type)


welcomecount = Table(
    'welcomecount', metadata,
    Column('userid', Integer(), primary_key=True, nullable=False),
    Column('journal', Integer(), nullable=False, server_default='0'),
    Column('submit', Integer(), nullable=False, server_default='0'),
    Column('notify', Integer(), nullable=False, server_default='0'),
    Column('comment', Integer(), nullable=False, server_default='0'),
    Column('note', Integer(), nullable=False, server_default='0'),
    default_fkey(['userid'], ['login.userid'], name='welcomecount_userid_fkey'),
)

Index('ind_welcomecount_userid', welcomecount.c.userid)<|MERGE_RESOLUTION|>--- conflicted
+++ resolved
@@ -1,15 +1,8 @@
 from sqlalchemy import (
-<<<<<<< HEAD
-    MetaData, Table, Column, CheckConstraint, ForeignKeyConstraint, Index,
-    Boolean, Enum, Integer, String, Text, SMALLINT, text)
-from sqlalchemy.dialects.postgresql import ARRAY, JSONB, TIMESTAMP
-=======
     MetaData, Table, Column, CheckConstraint, ForeignKeyConstraint, UniqueConstraint, Index,
-    Integer, String, Text, text, DateTime, func, Boolean)
+    Boolean, DateTime, Integer, String, Text, func, text)
 from sqlalchemy.dialects.postgresql import ARRAY, BYTEA, ENUM, JSONB, TIMESTAMP
 from sqlalchemy.schema import ForeignKey
-
->>>>>>> e0bc9129
 
 from libweasyl.models.helpers import (
     ArrowColumn, CharSettingsColumn, JSONValuesColumn, RatingColumn, WeasylTimestampColumn)
@@ -715,31 +708,14 @@
     Column('content', String(length=300000), nullable=False),
     Column('subtype', Integer(), nullable=False),
     Column('rating', RatingColumn, nullable=False),
-<<<<<<< HEAD
     Column('page_views', Integer(), nullable=False, server_default='0'),
-    Column('sorttime', WeasylTimestampColumn(), nullable=False),
-    Column('fave_count', Integer(), nullable=False, server_default='0'),
     Column('hidden', Boolean(), nullable=False, server_default='f'),
     Column('friends_only', Boolean(), nullable=False, server_default='f'),
     Column('critique', Boolean(), nullable=False, server_default='f'),
-    Column('embed_type', Enum('google-drive', 'other', name="embed_types"), nullable=True),
-=======
-    Column('settings', CharSettingsColumn({
-        'h': 'hidden',
-        'f': 'friends-only',
-        'q': 'critique',
-        'u': 'thumbnail-required',
-    }, {
-        'embed-type': {
-            'D': 'google-drive',
-            'v': 'other',
-        },
-    }), nullable=False, server_default=''),
-    Column('page_views', Integer(), nullable=False, server_default='0'),
+    Column('embed_type', ENUM('google-drive', 'other', name="embed_types"), nullable=True),
     Column('favorites', Integer(), nullable=False),
     Column('submitter_ip_address', String(length=45), nullable=True),
     Column('submitter_user_agent_id', Integer(), nullable=True),
->>>>>>> e0bc9129
     default_fkey(['userid'], ['login.userid'], name='submission_userid_fkey'),
     default_fkey(['folderid'], ['folder.folderid'], name='submission_folderid_fkey'),
     ForeignKeyConstraint(
